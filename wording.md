--- conflicted
+++ resolved
@@ -395,16 +395,9 @@
 
 | Property | Requirements |
 |----------|--------------|
-<<<<<<< HEAD
 | `bulk_sequenced_execution` | Execution agents within the same bulk execution may not be parallelized. |
 | `bulk_parallel_execution` | Execution agents within the same bulk execution may be parallelized. |
 | `bulk_unsequenced_execution` | Execution agents within the same bulk execution may be parallelized and vectorized. |
-
-The `bulk_unsequenced_execution`, `bulk_parallel_execution`, and `bulk_sequenced_execution` properties are mutually exclusive.
-=======
-| `bulk_unsequenced_execution` | |
-| `bulk_parallel_execution` | |
-| `bulk_sequenced_execution` | |
 
 TODO: *The meanings and relative "strength" of these categores are to be defined.
 Most of the wording for `bulk_unsequenced_execution`, `bulk_parallel_execution`,
@@ -414,7 +407,6 @@
 The `bulk_unsequenced_execution`, `bulk_parallel_execution`, and `bulk_sequenced_execution` properties are mutually exclusive.
 
 [*Note:* The guarantees of `bulk_unsequenced_execution`, `bulk_parallel_execution` and `bulk_sequenced_execution` implies the relationship: `bulk_unsequenced_execution < bulk_parallel_execution < bulk_sequenced_execution` *--end note*]
->>>>>>> 52f4d100
 
 ### Properties for mapping of execution on to threads
 
@@ -695,22 +687,6 @@
   executor require(possibly_blocking_t p) const;
   executor require(always_blocking_t p) const;
 
-<<<<<<< HEAD
-  executor prefer(continuation_t p) const;
-  executor prefer(not_continuation_t p) const;
-  executor prefer(outstanding_work_t p) const;
-  executor prefer(not_outstanding_work_t p) const;
-  executor prefer(caller_concurrent_execution_t p) const;
-  executor prefer(caller_parallel_execution_t p) const;
-  executor prefer(caller_weakly_parallel_execution_t p) const;
-  executor prefer(bulk_sequenced_execution_t p) const;
-  executor prefer(bulk_parallel_execution_t p) const;
-  executor prefer(bulk_unsequenced_execution_t p) const;
-  executor prefer(new_thread_execution_mapping_t p) const;
-  template <class Property> executor prefer(const Property& p) const;
-
-=======
->>>>>>> 52f4d100
   template<class Function>
     void execute(Function&& f) const;
 
@@ -900,31 +876,6 @@
 *Returns:* A polymorphic wrapper whose target is `execution::require(e, p)`, where `e` is the target object of `*this`.
 
 ```
-<<<<<<< HEAD
-executor prefer(continuation_t) const;
-executor prefer(not_continuation_t) const;
-executor prefer(outstanding_work_t) const;
-executor prefer(not_outstanding_work_t) const;
-executor prefer(caller_concurrent_execution_t) const;
-executor prefer(caller_parallel_execution_t) const;
-executor prefer(caller_weakly_parallel_execution_t) const;
-executor prefer(bulk_sequenced_execution_t) const;
-executor prefer(bulk_parallel_execution_t) const;
-executor prefer(bulk_unsequenced_execution_t) const;
-executor prefer(new_thread_execution_mapping_t) const;
-```
-
-*Returns:* A polymorphic wrapper whose target is `execution::prefer(e, p)`, where `e` is the target object of `*this`.
-
-```
-template <class Property> executor prefer(const Property& p) const;
-```
-
-*Returns:* `this->require(p)` if that expression is well formed, otherwise `*this`.
-
-```
-=======
->>>>>>> 52f4d100
 template<class Function>
   void execute(Function&& f) const;
 ```
