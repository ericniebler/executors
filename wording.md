--- conflicted
+++ resolved
@@ -369,7 +369,6 @@
   sender-to-impl<S, sink_receiver>;
 ```
 
-<<<<<<< HEAD
 None of these operations, nor a sender type's `submit` member function shall introduce data races as a result of concurrent invocations of those functions from different threads.
 
 An sender type's destructor shall not block pending completion of the submitted function objects. [*Note:* The ability to wait for completion of submitted function objects may be provided by the associated execution context. *--end note*]
@@ -385,7 +384,7 @@
 | Expression | Return Type | Operational semantics |
 |------------|-------------|---------------------- |
 | `s.submit(r)` | `void` | Evaluates `DECAY_COPY(std::forward<R>(r))` on the calling thread to create `cr` that will be invoked at most once by an execution agent. <br/> May block pending completion of this invocation. <br/> Synchronizes with [intro.multithread] the invocation of `r`. <br/>Shall not propagate any exception thrown by the function object or any other function submitted to the executor. [*Note:* The treatment of exceptions thrown by one-way submitted functions is described by the `execution::oneway_exception_handler` property. The forward progress guarantee of the associated execution agent(s) is implementation defined. *--end note.*] |
-=======
+
 ### Concept `typed_sender`
 
 A sender is _typed_ if it declares what types it sends through a receiver's channels.
@@ -411,7 +410,6 @@
   sender<S> &&
   has-sender-types<sender_traits<S>>;
 ```
->>>>>>> 3ce89fd5
 
 ### Concept `sender_to`
 
@@ -434,14 +432,8 @@
   copy_constructible<remove_cvref_t<S>> &&
   equality_comparable<remove_cvref_t<S>> &&
   requires(E&& e) {
-<<<<<<< HEAD
     execution::schedule((S&&)s);
-  } // && sender<invoke_result_t<execution::schedule, S>>
-  };
-=======
-    execution::scheduler((S&&)s);
-  }; // && sender<invoke_result_t<execution::scheduler, S>>
->>>>>>> 3ce89fd5
+  }; // && sender<invoke_result_t<execution::schedule, S>>
 ```
 
 None of a scheduler's copy constructor, destructor, equality comparison, or `swap` operation shall exit via an exception.
