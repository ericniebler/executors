--- conflicted
+++ resolved
@@ -64,25 +64,14 @@
   template<class E>
     concept executor = see-below;
 
-<<<<<<< HEAD
   template<class E, class F>
     concept executor_of = see-below;
 
-  // A no-op receiver type
-  class sink_receiver;
-
-=======
   // Sender and receiver utilities type
   class sink_receiver;
 
   template<class S> struct sender_traits;
 
-  // Indication of executor property applicability
-  template<class T> struct is_executor;
-
-  template<class T> constexpr inline bool is_executor_v = is_executor<T>::value;
-
->>>>>>> 3ce89fd5
   // Associated execution context property:
 
   struct context_t;
@@ -565,7 +554,9 @@
 
 ### Sender and receiver traits
 
-XXX TODO `sink_receiver`
+#### Class `sink_receiver`
+
+XXX TODO The class `sink_receiver`...
 
 ```c++
     class sink_receiver {
@@ -578,9 +569,9 @@
     };
 ```
 
-<<<<<<< HEAD
-=======
-XXX TODO `sender_traits`
+#### Class template `sender_traits`
+
+XXX TODO The class template`sender_traits`...
 
 The class template `sender_traits` can be used to query information about a `sender`; in
 particular, what values and errors it sends through a receiver's value and error channel,
@@ -636,19 +627,6 @@
 
 Users may specialize `sender_traits` on program-defined types.
 
-### Executor applicability trait
-
-```c++
-template<class T> struct is_executor;
-```
-
-This sub-clause contains a template that may be used to query the applicability of the properties provided in this clause to a type at compile time.  It may be specialized to indicate applicability of executor properties to a type. This template is a UnaryTypeTrait (C++Std [meta.rqmts]) with a BaseCharacteristic of `true_type` if the corresponding condition is true, otherwise `false_type`.
-
-| Template                   | Condition           | Preconditions  |
-|----------------------------|---------------------|----------------|
-| `template<class T>` <br/>`struct is_executor` | The expression `P::is_executor` is a well-formed constant expression with a value of `true`. | `T` is a complete type. |
-
->>>>>>> 3ce89fd5
 ### Query-only properties
 
 #### Associated execution context property
