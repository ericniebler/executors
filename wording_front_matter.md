% A Unified Executors Proposal for C++ | P0443R10

----------------    -------------------------------------
Title:              A Unified Executors Proposal for C++

Authors:            Jared Hoberock, jhoberock@nvidia.com

                    Michael Garland, mgarland@nvidia.com

                    Chris Kohlhoff, chris@kohlhoff.com

                    Chris Mysen, mysen@google.com

                    Carter Edwards, hcedwar@sandia.gov

                    Gordon Brown, gordon@codeplay.com

                    David Hollman, dshollm@sandia.gov

Other Contributors: Hans Boehm, hboehm@google.com

                    Thomas Heller, thom.heller@gmail.com

                    Lee Howes, lwh@fb.com

                    Bryce Lelbach, brycelelbach@gmail.com

                    Hartmut Kaiser, hartmut.kaiser@gmail.com

                    Bryce Lelbach, brycelelbach@gmail.com

                    Gor Nishanov, gorn@microsoft.com

                    Thomas Rodgers, rodgert@twrodgers.com

                    Michael Wong, michael@codeplay.com

Document Number:    P0443R10

Date:               2019-01-21

Audience:           SG1 - Concurrency and Parallelism, LEWG

Reply-to:           sg1-exec@googlegroups.com

Abstract:           This paper proposes a programming model for executors, which are modular components for creating execution. The design of this proposal is described in paper [P0761](https://wg21.link/P0761).

------------------------------------------------------

## Changelog

### Revision 10

<<<<<<< HEAD
As directed by LEWG at the 2018-11 San Diego meeting, we have migrated the property customization mechanism to namespace `std` and moved all of the details of its specification to a separate paper, [P1393](http://wg21.link/P1393).  This change also included the introduction of a separate customization point for interface-enforcing properties, `require_concept`.  The generalization also necessitated the introduction of `is_applicable_property_v` in the properties paper, which in turn led to the introduction of `is_executor_v` to express the applicability of properties in this paper.
=======
As directed by LEWG during the 2018 San Diego WG21 meeting, we have separated
the general properties system from this paper and relocated it to PXXXX. The
functionality described by this paper depends on PXXXX.
>>>>>>> 3f0de525

### Revision 9

As directed by the SG1/LEWG straw poll taken during the 2018 Bellevue executors
meeting, we have separated The Unified Executors programming model proposal into two
papers. This paper contains material related to one-way execution which the
authors hope to standardize with C++20 as suggested by the Bellevue poll.
[P1244](http://wg21.link/P1244) contains remaining material related to
dependent execution. We expect P1244 to evolve as committee consensus builds
around a design for dependent execution.

This revision also contains bug fixes to the `allocator_t` property which were originally scheduled for Revision 7 but were inadvertently omitted.

### Revision 8

Revision 8 of this proposal makes interface-changing properties such as `oneway` mutually exclusive in order to simplify implementation requirements for executor adaptors such as polymorphic executors.
Additionally, this revision clarifies wording regarding execution agent lifetime.

### Revision 7

Revision 7 of this proposal corrects wording bugs discovered by the authors after Revision 6's publication.

* Enhanced `static_query_v` to result in a default property value for executors which do not provide a `query` function for the property of interest
* Revise `then_execute` and `bulk_then_execute`'s operational semantics to allow user functions to handle incoming exceptions thrown by preceding execution agents
* Introduce `exception_arg` to disambiguate the user function's exceptional overload from its nonexceptional overload in `then_execute` and `bulk_then_execute`

### Revision 6

Revision 6 of this proposal corrects bugs and omissions discovered by the authors after Revision 5's publication, and introduces an enhancement improving the safety of the design.

* Enforce mutual exclusion of behavioral properties via the type system instead of via convention
* Introduce missing `execution::require` adaptations
* Allow executors to opt-out of invoking factory functions when appropriate
* Various bug fixes and corrections

### Revision 5

Revision 5 of this proposal responds to feedback requested during the 2017 Albuquerque ISO C++ Standards Committee meeting and introduces changes which allow properties to better interoperate with polymorphic executor wrappers and also simplify `execution::require`'s behavior.

* Defined general property type requirements
* Elaborated specification of standard property types
* Simplified `execution::require`'s specification
* Enhanced polymorphic executor wrapper
    * Templatized `execution::executor<SupportableProperties...>`
    * Introduced `prefer_only` property adaptor
* Responded to Albuquerque feedback
    * From SG1
        * Execution contexts are now optional properties of executors
        * Eliminated ill-specified caller-agent forward progress properties
        * Elaborated `Future`'s requirements to incorporate forward progress
        * Reworded operational semantics of execution functions to use similar language as the blocking properties
        * Elaborated `static_thread_pool`'s specification to guarantee that threads in the bool boost-block their work
        * Elaborated operational semantics of execution functions to note that forward progress guarantees are specific to the concrete executor type
    * From LEWG
        * Eliminated named `BaseExecutor` concept
        * Simplified general executor requirements
        * Enhanced the `OneWayExecutor` introductory paragraph
        * Eliminated `has_*_member` type traits
* Minor changes
    * Renamed TS namespace from `concurrency_v2` to `executors_v1`
    * Introduced `static_query_v` enabling static queries
    * Eliminated unused `property_value` trait
    * Eliminated the names `allocator_wrapper_t` and `default_allocator`

### Revision 4

* Specified the guarantees implied by `bulk_sequenced_execution`, `bulk_parallel_execution`, and `bulk_unsequenced_execution`

### Revision 3

* Introduced `execution::query()` for executor property introspection
* Simplified the design of `execution::prefer()`
* `oneway`, `twoway`, `single`, and `bulk` are now `require()`-only properties
* Introduced properties allowing executors to opt into adaptations that add blocking semantics
* Introduced properties describing the forward progress relationship between caller and agents
* Various minor improvements to existing functionality based on prototyping

### Revision 2

* Separated wording from explanatory prose, now contained in paper [P0761](https://wg21.link/P0761)
* Applied the simplification proposed by paper [P0688](https://wg21.link/P0688)

### Revision 1

* Executor category simplification
* Specified executor customization points in detail
* Introduced new fine-grained executor type traits
    * Detectors for execution functions
    * Traits for introspecting cross-cutting concerns
        * Introspection of mapping of agents to threads
        * Introspection of execution function blocking behavior
* Allocator support for single agent execution functions
* Renamed `thread_pool` to `static_thread_pool`
* New introduction

### Revision 0

* Initial design

# Proposed Wording
<|MERGE_RESOLUTION|>--- conflicted
+++ resolved
@@ -51,13 +51,7 @@
 
 ### Revision 10
 
-<<<<<<< HEAD
 As directed by LEWG at the 2018-11 San Diego meeting, we have migrated the property customization mechanism to namespace `std` and moved all of the details of its specification to a separate paper, [P1393](http://wg21.link/P1393).  This change also included the introduction of a separate customization point for interface-enforcing properties, `require_concept`.  The generalization also necessitated the introduction of `is_applicable_property_v` in the properties paper, which in turn led to the introduction of `is_executor_v` to express the applicability of properties in this paper.
-=======
-As directed by LEWG during the 2018 San Diego WG21 meeting, we have separated
-the general properties system from this paper and relocated it to PXXXX. The
-functionality described by this paper depends on PXXXX.
->>>>>>> 3f0de525
 
 ### Revision 9
 
