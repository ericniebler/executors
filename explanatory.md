--- conflicted
+++ resolved
@@ -1159,19 +1159,12 @@
 `executor_execution_mapping_category_t<Executor>`, bound to the executor `exec`
 whose execution may begin immediately and returns a future that can be used to
 wait for execution to complete containing the result of `result_factory`. Each
-<<<<<<< HEAD
 created execution agent calls `std::forward<Function>(func)(i, r, s)`, where
 `i` is of type `executor_index_t<Executor>`, `r` is a function object returned
 from `return_factory` and `s` is a shared object returned from `shared_factory`.
-`bulk_async_execute` may or may not the caller until execution completes,
+`bulk_async_execute` may or may not block the caller until execution completes,
 depending on the value of `executor_execute_blocking_guarantee_t<Executor>`.
-=======
-created execution agent calls `std::forward<Function>(func)(i, r, s)`, where `i`
-is of type `executor_index_t<Executor>`, `r` is a function object returned from
-`return_factory` and `s` is a shared object returned from `shared_factory`.
-`bulk_async_execute` may or may not block the caller until execution completes, depending
-on the value of `executor_execute_blocking_category_t<Executor>`.
->>>>>>> e6ab5f60
+
 
 Like `bulk_then_execute`, `bulk_async_execute`
 returns a future corresponding to the result of the asynchronous group of
@@ -1212,19 +1205,11 @@
 `executor_execution_mapping_category_t<Executor>`, bound to the executor `exec`
 whose execution may begin immediately and returns a future that can be used to
 wait for execution to complete containing the result of `result_factory`. Each
-<<<<<<< HEAD
-created execution agent calls `std::forward<Function>(func)(i, r, s)`, where `i`
-is of type `executor_index_t<Executor>`, `r` is a function object returned from
-`return_factory` and `s` is a shared object returned from `shared_factory`.
-`bulk_async_post` may or may not the caller until execution completes, depending
-on the value of `executor_execute_blocking_guarantee_t<Executor>`.
-=======
 created execution agent calls `std::forward<Function>(func)(i, r, s)`, where
 `i` is of type `executor_index_t<Executor>`, `r` is a function object returned
 from `return_factory` and `s` is a shared object returned from
 `shared_factory`. `bulk_async_post` does not block the caller, regardless of
-the value of `executor_execute_blocking_category_t<Executor>`.
->>>>>>> e6ab5f60
+the value of `executor_execute_blocking_guarantee_t<Executor>`.
 
 `bulk_async_post` is equivalent to `bulk_async_execute` except that it makes an
 additional guarantee not to block the client's execution. Some executors will
@@ -1252,13 +1237,8 @@
 created execution agent calls `std::forward<Function>(func)(i, r, s)`, where `i`
 is of type `executor_index_t<Executor>`, `r` is a function object returned from
 `return_factory` and `s` is a shared object returned from `shared_factory`.
-<<<<<<< HEAD
-`bulk_async_defer` may or may not the caller until execution completes,
-depending on the value of `executor_execute_blocking_guarantee_t<Executor>`.
-=======
 `bulk_async_defer` does not block the caller,
-regardless of the value of `executor_execute_blocking_category_t<Executor>`.
->>>>>>> e6ab5f60
+regardless of the value of `executor_execute_blocking_guarantee_t<Executor>`.
 
 `bulk_async_defer` is equivalent to `bulk_async_execute` except that it makes an
 additional guarantee not to block the client's execution. Some executors will
@@ -1291,13 +1271,8 @@
 `std::forward<Function>(func)(i, r, s)`, where `i` is of type
 `executor_index_t<Executor>`, `r` is a function object retured from
 `return_factory` and `s` is a shared object returned from `shared_factory`.
-<<<<<<< HEAD
-`bulk_sync_execute` may or may not the caller until execution completes,
-depending on the value of `executor_execute_blocking_guarantee_t<Executor>`.
-=======
 `bulk_sync_execute` always blocks the caller until execution completes,
-regardless of the value of `executor_execute_blocking_category_t<Executor>`.
->>>>>>> e6ab5f60
+regardless of the value of `executor_execute_blocking_guarantee_t<Executor>`.
 
 `bulk_sync_execute` is equivalent to `bulk_async_execute` except that it blocks
 its client until the result of execution is complete. It returns this result
