# Introduction

Execution is a fundamental concern of C++ programmers. Every piece of every
program executes somehow and somewhere. For example, the iterations of a `for`
loop execute in sequence on the current thread, while a parallel algorithm may
execute in parallel on a pool of threads. A C++ program's performance depends
critically on the way its execution is mapped onto underlying execution
resources. Naturally, the ability to reason about and control execution is
crucial to the needs of performance-conscious programmers.

In general, there is no standard and ubiquitous way for a C++ programmer to
control execution, but there should be. Instead, programmers control execution
through diverse and non-uniform facilities which are often coupled to low-level
platform details. This lack of common interface is an obstacle to programmers
that wish to target execution-creating facitilies because each must be targeted
idiosyncratically. For example, consider the obstacles a programmer must
overcome when targeting a simple function at one of many facilities for
creating execution:

    void parallel_for(int facility, int n, function<void(int)> f) {
      if(facility == OPENMP) {
        #pragma omp parallel for
        for(int i = 0; i < n; ++i) {
          f(i);
        }
      }
      else if(facility == GPU) {
        parallel_for_gpu_kernel<<<n>>>(f);
      }
      else if(facility == THREAD_POOL) {
        global_thread_pool_variable.submit(n, f);
      }
    }

**Complexity.** The first obstacle highlighted by this example is that each
facility's unique interface necessitates an entirely different implementation.
As the library introduces new facilities, each introduction intrudes upon
`parallel_for`'s implementation. Moreover, the problem worsens as the library
introduces new functions. While the maintainance burden of a single simple
function like `parallel_for` might be manageable, consider the maintainance
complexity of the cross product of a set of parallel algorithms with a set of
facilities.

**Synchronization.** Execution created through different facilities has
different synchronization properties. For example, an OpenMP parallel for loop
is synchronous because the spawning thread blocks until the loop is complete 
due to an implicit barrier at the end of the parallel region by default.
In contrast, the execution of GPU kernels is typically asynchronous; kernel
launches return immediately and the launching thread continues its execution
without waiting for the kernel's execution to complete. Work submitted to a
thread pool may or may not block the submitting thread. Correct code must
account for these synchronization differences or suffer data races. To minimize
the possibility of races, these differences should be exposed by library
interfaces.

**Non-Expressivity.** Our `parallel_for` example restricts its client to a few
simple modes of execution through the use of a single integer choosing which
facility to use. These modes are so restrictive that even simple
generalizations are out of reach. For example, suppose the programmer wants to
supply their own thread pool rather than use the global thread pool, or perhaps
the global pool augmented with some notion or priority or affinity? Similarly,
perhaps the programmer may wish to target a specific GPU or collection of
GPUs rather than some GPU implied by the surrounding environment. The
vocabulary of `parallel_for`'s interface is not rich enough to express
these subtleties.

This example illustrates the kinds of problems we propose to solve with
**executors**, which we envision as a standard way to create execution in C++.
There has already been considerable work within the C++ Standards Committee to
standardize a model of executors. Google's proposal interfaced executors to
thread pools and was briefly incorporated into a draft of the Concurrency TS
[@Austern12:N3378; @Austern13:N3562; @Mysen13:N3731; @Mysen13:N3785;
@Mysen15:N4414; @Mysen15:P0008R0]. Next, Chris Kohlhoff's proposal focused on
asynchronous processing central to the requirements of the Networking TS
[@Kohlhoff14:N4046]. Finally, NVIDIA's proposal focused on bulk execution for
the parallel algorithms of the Parallelism TS [@Hoberock15:N4406;
@Hoberock15:P0058R0; @Hoberock16:P0058R1]. A unification of this work
[@Hoberock16:P0443R0; @Hoberock17:P0443R1] specifies the most current version
[-@Hoberock17:P0443R1] of the executor model this paper describes. Our goal in
this document is to outline our vision for programming with executors in C++
and explain how we believe our design achieves this vision.

# Terminology

We envision executors as an abstraction of diverse underlying facilities responsible
for implementing execution. This abstraction will introduce a uniform interface
for creating execution which does not currently exist in C++. Before exploring
this vision, it will be useful to define some terminology for the major
concepts involved in our programming model: execution resources, execution
contexts, execution functions, execution agents and executors.

An **execution resource** is an instance of a hardware and/or software facility
capable of executing a callable function object. Different resources may offer
a broad array of functionality and semantics and exhibit different performance
characteristics of interest to the performance-conscious programmer. For example,
an implementation might expose different processor cores, with potentially
non-uniform access to memory, as separate resources to enable programmers to
reason about locality.

Typical examples of an execution resource can range from SIMD vector units
accessible in a single thread to an entire runtime managing a large collection
of threads.

A program may require creating execution on multiple different kinds of
execution resources, and these resources may have significantly different
capabilities. For example, callable function objects invoked on a thread of
execution have the repertoire of a Standard C++ program, including access to
the facilities of the operating system, file system, network, and similar. By
contrast, GPUs do not create standard threads of execution, and the callable
function objects they execute may have limited access to these facilities.
Moreover, functions executed by GPUs typically require special identification
by the programmer and the addresses of these functions are incompatible with
those of standard functions. Because execution resources impart different
freedoms and restrictions to the execution they create, and these differences
are visible to the programmer, we say that they are **heterogeneous**.

Our proposal does not currently specify a programming model for dealing with
heterogeneous execution resources. Instead, the execution resources
representable by our proposal are implicitly **homogeneous** and execute
Standard C++ functions. We envision that an extension of our basic executors
model will deal with heterogeneity by exposing execution resource
**architecture**. However, the introduction of a notion of concrete
architecture into C++ would be a departure from C++'s abstract machine. Because
such a departure will likely prove controversial, we think a design for
heterogeneous resources is an open question for future work.

An **execution context** is a program object that represents a specific
collection of execution resources and the **execution agents** that exist
within those resources. In our model, execution agents are units of execution,
and a 1-to-1 mapping exists between an execution agent and an 
invocation of a callable function object. An agent is bound[^bound_footnote] to an
execution context, and hence to one or more of the resources that context represents.

[^bound_footnote]: An execution agent is bound to an execution context and thus is restricted to execute only on the associated specific collection of execution resources.  For example, if a context includes multiple threads then the agent may execute on any of those threads, or migrate among those threads.

Typical examples of an execution context are a thread pool or a distributed or
heteroegeneous runtime.

An **execution agent** is a unit of execution of a specific execution context
that is mapped to a single execution of a callable function on an execution
resource. An execution agent can too have different semantics which are derived
from the execution context.

Typical examples of an execution agent are a CPU thread or GPU execution unit.

An **execution function** is function which executes a callable function with a
particular set of semantics derived from it's properties.

Examples of execution functions will be described in further detail later in
the paper.

An **executor** is an object associated with a specific execution context. It
provides a mechanism for creating execution agents from a callable function
object. The execution agents created are bound to the executor's context, and hence to
one or more of the resources that context represents.

Executors themselves are the primary concern of our design.

<<<<<<< HEAD
\textcolor{red}{TODO:} incorporate some of Carter's material from pull request #157

* If needed, expand into a more general Background section

=======
>>>>>>> 7a7a1067
# Using Executors

We expect that the vast majority of programmers will interact with executors
indirectly by composing them with functions that create execution on behalf of
a client.

## Using Executors with the Standard Library

Some functions, like `std::async`, will receive executors as parameters directly:

    // get an executor through some means
    my_executor_type my_executor = ...

    // launch an async using my executor
    auto future = std::async(my_executor, [] {
      std::cout << "Hello world, from a new execution agent!" << std::endl;
    });

This use of `std::async` has semantics similar to legacy uses of `std::async`,
but there are at least two important differences. First, instead of
creating a new thread of execution, this overload of `std::async` uses
`my_executor` to create an **execution agent** to execute the lambda
function. In this programming model, execution agents act as units of
execution, and every use of an executor to create execution creates one or
more execution agents. Secondly, the type of future object returned by
this overload of `std::async` depends on the type of `my_executor`. We
will discuss executor-defined future types in a later section.

Other functions will receive executors indirectly. For example, algorithms will
receive executors via execution policies:

    // get an executor through some means
    my_executor_type my_executor = ...

    // execute a parallel for_each "on" my executor
    std::for_each(std::execution::par.on(my_executor), data.begin(), data.end(), func);

In this example, the expression `par.on(my_executor)` creates a parallel
execution policy whose associated executor is `my_executor`. When `std::for_each`
creates execution it will use the executor associated with this execution policy
to create multiple execution agents to invoke `func` in parallel.

## Using Executors with the Networking TS

The Networking TS provides numerous asynchronous operations, which are
operations that allow callers to perform network-related activities without
blocking the initiating thread. Whenever an asynchronous operation is
initiated, the caller supplies a completion handler -- a function object to be
invoked when the operation completes and passed the results of the operation.
The Networking TS uses executors to determine when, where and how a completion
handler should be invoked. Every completion handler has an associated executor,
and a conforming asynchronous operation queries the completion handler to
obtain this executor object.

By default, a completion handler is associated to the system executor. This
means that when the user writes:

    // obtain an acceptor (a listening socket) through some means
    tcp::acceptor my_acceptor = ...

    // perform an asynchronous operation to accept a new connection
    acceptor.async_accept(
        [](std::error_code ec, tcp::socket new_connection)
        {
          ...
        }
      );

the user places no constraints on when and where the completion handler (a
lambda in this example) will be invoked. (In practice, other things will
constrain the invocation to specific threads. For example, if the user is only
running the `std::experimental::net::io_context` object from a single thread
then invocation will occur only on that thread.)

Instead, if the user wants the completion handler to be invoked using a
particular set of rules, they may specify an associated executor using the
`std::experimental::net::bind_executor` function:

    // obtain an acceptor (a listening socket) through some means
    tcp::acceptor my_acceptor = ...

    // obtain an executor for a specific thread pool
    auto my_thread_pool_executor = ...

    // perform an asynchronous operation to accept a new connection
    acceptor.async_accept(
        std::experimental::net::bind_executor(my_thread_pool_executor,
          [](std::error_code ec, tcp::socket new_connection)
          {
            ...
          }
        )
      );

The example above runs the completion handler on a specific thread pool. Other
common reasons for an associated executor include guaranteeing non-concurrency
for a group of completion handlers (by using a `std::experimental::net::strand`
executor), or to embellish invocation with logging or tracing.

The `std::experimental::net::bind_executor` function is a convenience function
for specifying the associated executor. For user-defined completion handler
types, the association may also be established by providing a nested
`executor_type` typedef and `get_executor` member function, or by specializing
the `std::experimental::net::associated_executor` trait.

The vast majority of Networking TS users are expected to be pure consumers of
asynchronous operations, as illustrated above. However, more advanced uses may
require the development of custom asynchronous operations. In this case the
library user will write code to interact with the associated executor directly.
This interaction will adhere to the following pattern.

To begin, an asynchronous operation will obtain the associated executor from
the completion handler by calling the `get_associated_executor` function:

    auto ex = std::experimental::net::get_associated_executor(completion_handler)

To inform the executor that there is a pending operation, the asynchronous
operation creates an `executor_work_guard` object and keeps a copy of it until
the operation is complete. This object automatically calls the executor's
`on_work_started` and `on_work_finished` member functions.

    auto work = std::experimental::net::make_work_guard(ex);

If an asynchronous operation completes immediately (that is, within the
asynchronous operation's initiating function), the completion handler is
scheduled for invocation using the executor's `post` customization point:

    std::execution::post(ex,
        [h = std::move(completion_handler), my_result]() mutable
        {
          h(my_result);
        }
      );

A non-blocking execution function is used above to ensure that operations that
always complete immediately do not lead to deadlock or stack exhaustion. On the
other hand, if the operation completes later then the asynchronous operation
invokes the completion handler using the potentially-blocking execution
function:

    std::execution::execute(ex,
        [h = std::move(completion_handler), my_result]() mutable
        {
          h(my_result);
        }
      );

This allows the result to be delivered to the application code with minimal
latency.

Finally, if an asynchronous operation consists of multiple intermediate steps,
these steps may be scheduled using the defer execution function:

    // asynchronous operation consists of multiple steps
    std::execution::defer(my_intermediate_complete_handler)

This informs the executor of the relationship between the intermediate
completion handlers, and allows it to optimize the scheduling and invocation
accordingly.

## Using Executors with Application-Level Libraries

When composing executors with functions which use them to create execution
agents, we use the following convention. When a function uses an executor to
create a single agent, the first parameter is an executor. When a function uses
an executor to create multiple agents at once, the first parameter is an
execution policy whose associated executor is the implied executor to use. The
rationale is that the requirements imposed by execution policies include
ordering among agents organized into a group executing as a unit. Logically, requirements that only
apply to agents executing as a group are nonsensical to functions which only
create a single agent.

### Executors Associated with Execution Policies

For example, the library interface for a numerical solver of systems of
linear equations might parameterize a `solve` function like this:

    template<class ExecutionPolicy>
    void solve(ExecutionPolicy policy, const matrix& A, vector& x, const vector& b) {
      // invert the matrix using the policy
      matrix A_inverse = invert(policy, A);

      // multiply b by A's inverse to solve for x
      x = multiply(A_inverse, b);
    }

By organizing `solve`'s implementation around an execution policy, it is
insulated from the details of creating execution. This frees the implementer to
apply their expertise to the application domain -- namely, numerical linear
algebra -- rather than orthogonal problems introduced by execution.
Simultaneously, this organization decouples `solve` from any particular kind
of execution. Because an execution policy is exposed in `solve`'s interface
and forwarded along through its calls to lower-level functions, `solve`'s
client is in complete control over its execution.

This is a powerful way to compose libraries. For example, a client of `solve`
may initially choose to execute `solve` sequentially:

    solve(std::execution::seq, A, x, b);

Later, the client may introduce parallelism as an optimization:

    solve(std::execution::par, A, x, b);

A further optimization might locate `solve`'s execution nearer to the memory
it accesses in order to avoid the performance hazards of non-uniform access.
Associating an executor with affinity for particular processor cores could
constrain `solve` to execute on those cores:

    executor_with_affinity exec = ...

    solve(std::execution::par.on(exec), A, s, b);

In the meantime, the efficiency of `solve` or the quality of its output may
have been improved through the use of a more sophisticated algorithm. Composing
libraries around execution policies and executors allows these two programming
activities to proceed independently.

### Executors for Coarse-Grained Tasks

A similar argument holds for application library interfaces that consume
executors directly in order to create execution agents one by one. For example,
consider a library function that executes some long-running task. To
avoid requiring clients to wait for its completion, this function immediately
returns a future object corresponding to its completion:

    template<class Executor>
    std::execution::executor_future_t<Executor,void>
    long_running_task(const Executor& exec) {
      // first, start two subtasks asynchronously
      auto future1 = subtask1(exec);
      auto future2 = subtask2(exec);

      // finally, start subtask3 when the first two are complete
      return subtask3(exec, future1, future2);
    }

<<<<<<< HEAD
\textcolor{red}{TODO:} should we use an executor category (e.g. `TwoWayExecutor`) instead of `Executor` here, or should we defer introduction of executor categories until a later section? - I think introducing this concept at this point may be confusing, it's better to just use Executor (Gordon).

=======
>>>>>>> 7a7a1067
Consider `long_running_task`'s interface. Because the ordering requirements
imposed by an execution policy are irrelevant to `long_running_task`'s
semantics, it is parameterized by an executor instead of an execution policy.
The type of future object returned by `long_running_task` is given by the type
trait `std::execution::executor_future_t`, which names the type of future
returned when asynchronous execution is created by the type of executor used as
its template parameter. The implementation forwards along the executor
similarly to our previous example. First, the executor is passed to calls to
two independent, asynchronous subtasks. Then, the two futures corresponding to
these subtasks along with the executor are used to call the third subtask. Its
asynchronous result becomes the overall resulting future object.

## Obtaining Executors

So far, we have not addressed the issue of actually obtaining an executor to
use. We believe that there will be many different sources of executors.

**Executors from contexts.** Though our proposal makes no such requirement, we
believe many execution contexts will provide methods to create executors bound
to them. For example, our proposal defines `static_thread_pool`, which is an
execution context representing a simple, manually-sized thread pool. Clients
may receive an executor which creates work on a `static_thread_pool` by calling
its `.executor` method:  

    // create a thread pool with 4 threads
    static_thread_pool pool(4);

    // get an executor from the thread pool
    auto exec = pool.executor();

    // use the executor on some long-running task
    auto task1 = long_running_task(exec);

**Executors from policies.** Another standard source of executors will be the
standard execution policies, which will each have a similar `.executor`
method:

    // get par's associated executor
    auto par_exec = std::execution::par.executor();

    // use the executor on some long-running task
    auto task2 = long_running_task(par_exec);

**System executors.** We may also decide to provide access to implied "system"
executors used by various Standard Library functions. For example, the legacy
overload `std::async(func)` could be redefined in terms of executors in a way
that also preserves its semantics. If the implied executor used by the legacy
overload `std::async(func)` were made available, programmers porting their
existing codes to our proposed new overload `std::async(exec, func)` could
target executors in a way that preserved the original program's behavior.

\textcolor{red}{TODO:} I think we need an example here of how you would obtain
these executors, would these siply be the default for the control structures.

**Executor adaptors.** Still other executors may be "fancy" and adapt some
other type of base executor. For example, consider a hypothetical logging
executor which prints output to a log when the base executor is used to create
execution:

    // get an executor from the thread pool
    auto exec = pool.executor();

    // wrap the thread pool's executor in a logging_executor
    logging_executor<decltype(exec)> logging_exec(exec);

    // use the logging executor in a parallel sort
    std::sort(std::execution::par.on(logging_exec), my_data.begin(), my_data.end());

We do not believe this is an exhaustive list of executor sources. Like other
adaptable, user-defined types ubiquitous to C++, sources of executors will be
diverse.

# Building Control Structures via Customization Points

The previous section's examples illustrate that for the vast majority of
programmers, executors will be opaque objects that merely act as abstract
representations of places where execution happens. The mechanics of direct
interaction with executors to create execution are irrelevant to this audience.
However, these mechanics are relevant to the small audience of programmers
implementing **control structures**. By control structure, we mean any function
which uses an executor, directly or indirectly, to create execution. For
example, `std::async`, the parallel algorithms library, `solve`, and
`long_running_task` are all examples of control structures because they use a
client's executor to create execution agents. In particular, our proposal adds
executor support to the following control structures from the Standard Library
and technical specifications.

| Standard Library    | Concurrency TS        | Parallelism TS                     | Networking TS           |
|---------------------|-----------------------|------------------------------------|-------------------------|
| `invoke`            | `future::then`        | `define_task_block`                | `post`                  |
| `async`             | `shared_future::then` | `define_task_block_restore_thread` | `dispatch`              |
| parallel algorithms |                       | `task_block::run`                  | `defer`                 |
|                     |                       |                                    | asynchronous operations |
|                     |                       |                                    | `strand<>` (N.B. although an executor itself, a `strand` acts as a control structure over other executors in order to guarantee non-concurrent execution) |

Table: The control structures we propose to introduce.

Addionally, note that SG5 Transactional Memory is also studying how proposed TM constructs in the Transactional Memory TS can be
integrated with executors. As TM constructs are compound statements of the form `atomic_noexcept  | atomic_commit | atomic_cancel  {<compound-statement> }` and `synchronized  {<compound-statement> }`, it seems they can also apply with executors.


## Fundamental Interactions with Executors via Customization Points

Some control structures (e.g., `solve`) will simply forward the executor to
other lower-level control structures (`invert` and `multiply`) to create
execution. However, at some low level of the call stack, one or more control
structures must actually interact with the executor at a fundamental level.
`std::async` is an illustrative example. Consider a possible implementation:

``` {#example:async_implementation}
template<class Executor, class Future, class... Args>
execution::executor_future_t<Executor,auto>
async(const Executor& exec, Function&& f, Args&&... args) {
  // bind together f with its arguments
  auto g = bind(forward<Function>(f), forward<Args>(args)...);

  // implement with executor customization point async_execute
  return execution::async_execute(exec, g);
}
```

In this implementation, `std::async`'s only job is to package `f` with its
arguments and forward this package along with the executor to an **executor
customization point**. Executor customization points are functions for
performing fundamental interactions with all types of
executors[^customization_point_note]. In this case, that customization point is
`execution::async_execute`, which uses the executor to create a single
execution agent to invoke a function. The agent's execution is asynchronous,
          and `execution::async_execute` returns a future corresponding to its
          completion.

[^customization_point_note]: The model for our design the one suggested by Niebler[-@Niebler15:N4381].

## Properties of Customization Points

The properties of execution created by fundamental executor interactions vary
along three dimensions we have identified as critical to an interaction's
correctness and efficiency. The combination of these properties determines the
customization point's semantics and name, which is assembled by concatenating a
prefix, infix, and suffix.

**Cardinality.** Cardinality describes how many execution agents the use of a
customization point creates, whether it be a single agent or multiple agents.
We include bulk agent creation in our design to enable executors to amortize
the cost of execution agent creation over multiple agents. By the same token,
support for single-agent creation enables executors to apply optimizations
to the important special case of a single agent. Customization points which
create multiple agents in bulk have names prefixed with `bulk_`;
single-agent customization points have no prefix. 

**Directionality.** Some executor customization points return a channel back to
the client for synchronizing with the result of execution. For asynchronous
customization points, this channel is a future object corresponding to an
eventual result. For synchronous customization points, this channel is simply
the result itself. Other customization points allow clients to
"fire-and-forget" their execution and return no such channel. We refer to
fire-and-forgetful customization points as "one-way" while those that provide a
synchronization channel are "two-way"[^directionality_caveat]. Two-way
customization points allow executors to participate directly in synchronization rather
than require inefficient synchronization out-of-band. On the other hand, when
synchronization is not required, one-way customization points avoid the cost of
a synchronization channel. The names of two-way customization points names are
infixed with `sync_`, `async_`, or `then_`.  One-way customization points have
no infix.

[^directionality_caveat]: We think that the names "one-way" and "two-way" should be improved.

**Blocking semantics.** Executor customization points may or may not block
their client's execution pending the completion of the execution they create.
Depending on the relationship between client and executed task, blocking
guarantees may be critical to either program correctness or performance. A
customization point may guarantee to always block, possibly block, or never
block its client. Customization points which may possibly block its client are
suffixed with `execute`. The exception to this rule are customization points
infixed with `sync_`. Because they always return the result of execution to
their client as a value, there is no way for `sync_` customization points to
execute without blocking their client. Customization points which will never
block its client are suffixed with `post` or `defer`. `defer` indicates a
preference to treat the created execution as a continuation of the client while
`post` indicates no such preference. A futher discussion of blocking guarantees
can be found in the ongoing discussions section later in the paper.

## The Customization Points Provided by Our Design

Combining these properties results in customization points with names like
`execute` and `bulk_async_execute`. One goal of the naming scheme is to allow
readers to understand, at a glance, the gross properties of the execution
created by a call to a customization point. For example, `execute` is the
customization point which creates a single execution agent and provides the
least guarantees about the agent it creates. `execute` provides no way to
synchronize with the created execution, and this execution may or may not block
the caller. On the other hand, `bulk_sync_execute` creates a group of execution
agents in bulk, and these execution agents clearly synchronize with the caller.

Combining these three sets of properties yields the following table of customization points.

| Name           | Cardinality | Directionality | Blocking |
|----------------|-------------|----------------|----------|
| `execute`      | single      | one-way        | possibly |
| `post`         | single      | one-way        | no       |
| `defer`        | single      | one-way        | no       |
| `async_execute`| single      | two-way        | possibly |
| `then_execute` | single      | two-way        | possibly |
| `sync_execute` | single      | two-way        | yes      |
| `async_post`   | single      | two-way        | no       |
| `async_defer`  | single      | two-way        | no       |
| `bulk_execute` | bulk        | one-way        | possibly |
| `bulk_post`    | bulk        | one-way        | no       |
| `bulk_defer`   | bulk        | one-way        | no       |
| `bulk_async_execute` | bulk   | two-way        | possibly |
| `bulk_then_execute`  | bulk   | two-way        | possibly |
| `bulk_sync_execute`  | bulk   | two-way        | yes      |
| `bulk_async_post`    | bulk   | two-way        | no       |
| `bulk_async_defer`   | bulk   | two-way        | no       |

Note that the entire cross product of the three sets of properties is not
represented in this table. For example, `then_post` does not exist. When
selecting customization points, we have made a trade-off between expressivity
and minimalism guided by their usefulness to the Standard Library and the
technical specifications we initially wish to target.

## Customization Point Interfaces

Customization points are customization point objects as described by the
Ranges TS [@Niebler17:RangesTS] and are provided in the `execution` namespace.

### Single-Agent Interfaces

First we describe single-agent customization points. For example, `execution::async_execute`: 

    namespace execution {

    template<class Executor, class Function>
    executor_future_t<Executor,std::invoke_result_t<std::decay_t<Function>>
    async_execute(const Executor& exec, Function&& f);

    }

The first parameter of each customization point is the executor object used to
create execution, and the second parameter is a callable object encapsulating
the task of the created execution. The executor is received by `const`
reference because executors act as shallow-`const` "views" of execution
contexts. Creating execution does not mutate the view. Single-agent
customization points receive the callable as a forwarding reference.
Single-agent, two-way customization points return the result of the callable
object either directly, or through a future as shown above. One-way
customization points always return `void`.

For `then_execute`, the third parameter is a future which is the predecessor dependency for the execution:

    template<class Executor, class Function, class Future>
    executor_future_t<Executor,std::invoke_result_t<std::decay_t<Function>,U&>>
    then_execute(const Executor& exec, Function&& f, Future& predecessor_future);

Let `U` be the type of `Future`'s result object. The callable object `f` is
invoked with a reference to the result object of the predecessor future (or
    without a parameter if a `void` future). By design, this is inconsistent
with the interface of the Concurrency TS's `future::then` which invokes its
continuation with a copy of the predecessor future. Our design avoids the
composability issues of `future::then` [@Executors16:Issue96] and is consistent
with `bulk_then_execute`, discussed below. Note that the type of `Future` is
allowed to differ from `executor_future_t<Executor,U>`, enabling
interoperability between executors and foreign or new future types.

Note that customization points do not receive a parameter pack of arguments for
`f`. This is a deliberate design to embue all customization point parameters
with a semantic meaning which may be exploited by the executor. Generic
parameters for `f` would have no special meaning. We expect most clients to
manipulate executors through higher-level control structures which are better
positioned to provide conveniences like variadic parameter packing. Otherwise,
a client may use `std::bind` if an appropriate control structure is
unavailable.

### Bulk Interfaces

Bulk customization points create a group of execution agents as a unit, and
each of these execution agents calls an individual invocation of the given
callable function object. The ordering guarantees of these invocations are
given by `std::execution::executor_execution_category_t`. Because they create
multiple agents, bulk customization points introduce ownership and lifetime
issues avoided by single-agent customization points and they include additional
parameters to address these issues. For example, consider
`execution::bulk_async_execute`:

    template<class Executor, class Function, class Factory1, class Factory2>
    executor_future_t<Executor,std::invoke_result_t<Factory1>>
    bulk_async_execute(const Executor& exec, Function f, executor_shape_t<Executor> shape,
                       Factory1 result_factory, Factory2 shared_parameter_factory);

**Bulk results.** The first difference is that `bulk_async_execute` returns the
result of a **factory** rather than the result of `f`. Because bulk
customization points create a group of execution agents which invoke multiple
invocations of `f`, the result of execution is ambiguous. For example, all
results of `f` could be collected into a container and returned, or a single
individual result could be selected and returned. Our design requires the
client to explicitly disambiguate the result via a factory. The
`result_factory` is simply a callable object that is invoked before the group
of execution agents begins invoking `f`, and the result of this factory is
passed as a parameter to the invocations of `f`, which may arbitrarily mutate
the result as a side effect. Any result of `f` itself is discarded.

**Pass-by-value.** Next, note that `f` is passed by value, rather than via
forwarding reference. In general, it is impossible to elect a single agent to
own `f` during execution because the group of agents may not be executing
concurrently with each other or with the client. Instead, each agent owns a
copy of `f`. One consequence of this policy is that move-only callables must be
passed by a proxy such as `std::reference_wrapper`.

**Shape.** The first new parameter is `shape`, which describes the index space
of the group of created execution agents. Each agent in the group is assigned a
unique point in this index space and the agent receives it as a parameter to
`f`. The type of this index is `executor_index_t<Executor>`. Currently, our
proposal requires `executor_shape_t` (and hence `executor_index_t`) to be an
integral type, but we envision generalizing this to support higher-dimensional
index spaces.

**Factories.** The next two parameters are factories. The first is the
`result_factory`, which we have already discussed. The second factory creates a
shared parameter for `f`. Like the result, the shared parameter is constructed
before the group of agents begins execution and it is passed as a parameter to
`f`. Unlike the result, the shared parameter is discarded. Its purpose is to
act as a temporary data structure shared by all execution agents during the
computation. Examples are `std::barrier` or `std::atomic` objects. If the client
desires to retain the shared parameter, it may be incorporated into the result
during the execution of `f`.

The result and shared parameter are passed indirectly via factories instead of
directly as objects because we believe this is the most general-purpose and
efficient scheme to pass parameters to newly-created groups of execution agents
[@Executors16:Issue9]. First, factories allow non-movable types to be
parameters, including concurrency primitives like `std::barrier` and
`std::atomic`. Next, some important types are not efficient to copy, especially
containers used as scratchpads. Finally, the location of results and shared
parameters will be important to a parallel algorithm's efficiency. We envision
associating allocators with individual factories to provide
control[^factory_footnote].

The user function receives the shared state objects via bare references rather
than an alternative channel such as `std::shared_ptr` because the lifetime of these shared objects is
bound to the entire group of agents which share them. Because the sharing
relationship is structured and identified beforehand, this enables
optimizations that would be impossible for `shared_ptr`. For example, the way
`shared_ptr` allows sharers to join and leave its group of sharers in an
unstructured fashion necessitates dynamic storage and reference counting. By
contrast, the structure enforced by bulk customization permits more efficient
storage and sharing schemes.

[^factory_footnote]: This envisioned allocator support is why we refer to these callable objects as "factories" rather than simply "functions" or "callable objects".

**Bulk continuations.** Like `then_execute`, `bulk_then_execute` introduces a
predecessor future upon which the bulk continuation depends:

    template<class Executor, class Function, class Future, class Factory1, class Factory2>
    executor_future_t<Executor,std::invoke_result_t<Factory1>>
    bulk_then_execute(const Executor& exec, Function f, executor_shape_t<Executor> shape,
                      Future& predecessor_future,
                      Factory1 result_factory, Factory2 shared_factory);

If the predecessor future's result object is not `void`, a reference to the
predecessor object is passed to `f`'s invocation. Like the result and shared
parameter, we pass the predecessor object by reference because no single agent
in the group is its owner. The predecessor is collectively owned by the entire
group of agents. As a consequence, `f` must carefully synchronize access to the
predecessor object to avoid creating data races.

**Parameter order.** In any case, `f` is invoked with parameters provided in
the same order as the corresponding parameters of the customization point. The
agent index is always the first parameter, followed by the parameters emanating
from `predecessor_future`, `result_factory`, and `shared_factory`.

**Allocator parameters** can be optionally passed to all single cardinality
execution functions. If an allocator is not provided the execution function will
default to `std::allocator<void>`. The allocator parameter can be used by an
executor to allocate the memory required to store the function object.

## Customization Points Adapt An Executor's Native Functionality

Our [`std::async` implementation example](#example:async_implementation)
illustrated that the control structure does not interact with the executor
directly through a member function. Our design interposes customization
points between control structures and executors to create a uniform interface
for control structures to target. Recall that we have identified a set of
possible fundamental executor interactions and we expect that this set may
grow in the future. Since it would be too burdensome for a single executor to
natively support this entire growing set of possible interactions, our design
allows executors to select a subset for native support. At the same time, for
any given executor, control structures need access to the largest possible
set of fundamental interactions. Control structures gain access to the entire
set[^adaptation_caveat] of fundamental interactions via adaptation. When an
executor natively supports the requested fundamental interaction, the
customization point simply calls that native function. When native support is
unavailable, the executor's native interactions are adapted to fulfill the
requested interaction's requirements.

[^adaptation_caveat]: In certain cases, some interactions are impossible
because their requirements are inherently incompatible with a particular
executor's provided functionality. For example, a requirement for non-blocking
execution from an executor which always executes "inline".

As a simple example, consider the adaptation performed by
`execution::sync_execute` when a given executor provides no native support:

    template<class Executor, class Function>
    std::invoke_result_t<std::decay_t<Function>>
    sync_execute(const Executor& exec, Function&& f)
    {
      auto future = execution::async_execute(exec, std::forward<Function>(f));
      return future.get();
    }

In this case, `execution::sync_execute` creates asynchronous execution via
`execution::async_execute` and receives a future object, which is immediately
waited on. Even though `exec` does not provide a native version of
`sync_execute`, its client may use it as if it does.

**Predicting adaptations.** Other customization points may apply more complex
adaptations than the simple one applied by `sync_execute`. Indeed, there may be
a variety of ways to adapt a particular executor given the native interactions
it offers. Some of these adaptations imply greater costs than others. Our
proposal specifies these adaptations in detail and provides compile-time tools
to allow clients who wish to do so the ability to predict what adaptations will
be applied, if any, to an executor when used with a specific customization
point.

For example in order to predict whether the above adaptation is possible the type
trait to query the executor:

    template<class T> struct can_sync_execute;

**Invariant preservation.** There are limits to the kinds of adaptations that
customization points may apply, and these limits preserve executor invariants.
The rationale is that a customization point should not introduce surprising
behavior when adapting an executor's native functionality. During adaptation,
         the basic invariant-preserving rule we apply is that only the
         executor's native functionality creates execution agents. As a
         corollary, an adaptation never introduces new threads into a program
         unless the executor itself introduces those threads as an effect of
         creating execution agents. Additionally, this rule implies that a
         customization point never weakens guarantees made by an executor. For
         example, given a non-blocking executor, a customization point
         never[^invariant_caveat] blocks its client's execution.  Moreover, a
         customization point never weakens the group execution ordering
         guarantee provided by a bulk executor.

[^invariant_caveat]: Except in the case of `sync_execute`, as previously mentioned. 

# Implementing Executors

A programmer implements an executor by defining a type which satisfies the
requirements of the executor interface. The simplest possible example may be an
executor which always creates execution "inline":

    struct inline_executor {
      bool operator==(const inline_executor&) const {
        return true;
      }

      bool operator!=(const inline_executor&) const {
        return false;
      }

      const inline_executor& context() const {
        return *this;
      }

      template<class Function>
      auto sync_execute(Function&& f) const {
        return std::forward<Function>(f)();
      }
    };

First, all executor types must be `CopyConstructible`, which our
`inline_executor` implicitly satisfies. Other requirements are satisfied by
explicitly defining various member types and functions for introspection and
execution agent creation.

## Introspection

Clients introspect executors at runtime through functions and at compile time
through executor-specific type traits.

### Functions

**Executor identity.** All executors are required to be `EqualityComparable` in
order for clients to reason about their identity. If two executors are
equivalent, then they may be used interchangably to produce the same side
effects. For example, because `inline_executor::sync_execute` simply invokes
its function inline, all instances of `inline_executor` produce the same side
effects and are therefore equivalent.

As another example, consider an executor type which creates execution agents by
submitting to a thread pool. Suppose two executors of this type submit to the
same underlying thread pool. These executors are equivalent because they both
produce the same side effect of submitting to a common thread pool. However, if
one of these executors were to change its underlying thread pool, they would
become nonequivalent.

As a final example, consider a prioritizing executor type which submits work
with an associated priority to a queue. The queue executes work in order of
priority, and when two tasks have equivalent priority they are executed in
non-deterministic order. Suppose two executors of this type submit to the same
underlying queue, but with different priorities. These two executors are
nonequivalent, because even though they both submit to a common underlying
queue, they do so with different priority. Therefore, these executors produce
different side effects and cannot be used interchangeably.

**Execution context access.** Next, all executors are required to provide
access to their associated execution context via a member function named
`.context`. The single type requirement for execution context types is
`EqualityComparable`. However, we envision that these requirements will be
refined in specializations as future proposals introduce additional
requirements for their specific use cases. The `NetworkingExecutionContext`
concept to be specified by the Networking TS already provides one example of
refinement.

In non-generic programming contexts where the concrete types of executors and
their associated contexts are known in advance, clients may use execution
context identity to reason about underlying execution resources in order to
make choices about where to create execution agents. In generic programming
contexts such as templates the concrete type of execution context will not be
known. However, the programmer may still manipulate execution contexts
semi-generically through specializations which apply to concrete contexts.
    
Recall `inline_executor`. Because it is such a simple executor, it serves as
its own execution context. Its `.context()` function simply returns a reference
to itself. In general, more sophisticated executors will return some other
object. Consider a `thread_pool_executor`:

    class thread_pool_executor {
      private:
        mutable thread_pool& pool_;

      public:
        thread_pool_executor(thread_pool& pool) : pool_(pool) {}

        bool operator==(const thread_pool& other) const {
          return pool_ == other.pool_;
        }

        bool operator!=(const thread_pool& other) const {
          return pool_ != other.pool_;
        }

        const thread_pool& context() const {
          return pool_;
        }

        template<class Function>
        void execute(Function&& f) const {
          pool_.submit(std::forward<Function>(f));
        }
    };

In this example, an executor which creates execution agents by submitting to a
thread pool returns a reference to that thread pool from `.context`.

Our design allows programmers to reason about the identities of executors and
execution contexts separately because the side effects they create
may be distinct. For example, perfoming comparisons on `thread_pool_executor`
objects yields no additional information than could be gained by comparing
their execution contexts directly. The same is true for `inline_executor`.
However, consider our prioritizing executor example whose execution context is a queue.
When two prioritizing executors have different priorities, they are nonequivalent even if
they both have equivalent execution contexts.

### Type Traits

Executor-specific type traits advertise semantics of cross-cutting guarantees
and also identify associated types. Executor type traits are provided in the
`execution` namespace and are prefixed with `executor_`. Unless otherwise
indicated, when an executor type does not proactively define a member type with
the corresponding name (sans prefix), the value of these traits have a default.
This default conveys semantics that make the fewest assumptions about the
executor's behavior.

**Execution mapping.** When executors create execution agents, they are
*mapped* onto execution resources. The properties of this mapping may be of
interest to some clients. For example, the relationship between an execution
agent and the lifetime of `thread_local` variables may be inferred by
inspecting the mapping of the agent onto its thread of execution (if any). In
our model, such mappings are represented as empty tag types and they are
introspected through the `executor_execution_mapping_category` type trait.
Currently, this trait returns one of three values:

  1. `other_execution_mapping_tag`: The executor maps agents onto non-standard execution resources.
  2. `thread_execution_mapping_tag`: The executor maps agents onto threads of execution.
  3. `unique_thread_execution_mapping_tag`: The executor maps each agent onto a new thread of execution, and that thread of execution does not change over the agent's lifetime.[^unique_thread_footnote]

[^unique_thread_footnote]: `new_thread_execution_mapping_tag` might be a better name for this. `unique_thread_execution_mapping_tag` wouldn't necessarily suggest each agent gets a newly-created thread, just its *own* thread. MW: I too prefer `new_thread_execution_mapping_tag`as unique does not imply new.

The first mapping category is intended to represent mappings onto resources
which are not standard threads of execution. The abilities of such agents may
be subject to executor-defined limitations. The next two categories indicate
that agents execute on standard threads of execution as normal.
`thread_execution_mapping_tag` guarantees that agents execute on threads, but
makes no additional guarantee about the identification between agent and
thread. `unique_thread_execution_mapping_tag` does make an additional
guarantee; each agent executes on a newly-created thread. We envision that
this set of mapping categories may grow in the future.

The default value of `executor_execution_mapping_category` is `thread_execution_mapping_tag`.

**Blocking guarantee.** When a client uses an executor to create execution
agents, the execution of that client may be blocked pending the completion of
those execution agents. The `executor_execute_blocking_category` trait
describes the way in which these agents are guaranteed to block their client.

When executors create execution agents, those agents
possibly block the client's execution pending the completion of those agents.
This guarantee is given by `executor_execute_blocking_category`, which
returns one of three values:

  1. `blocking_execution_tag`: The agents' execution blocks the client.
  2. `possibly_blocking_execution_tag`: The agent's execution possibly block the client.
  3. `non_blocking_execution_tag`: The agent's execution does not block the client.

[^possibly_blocking_execution_footnote]:I (MW) like to suggest we change this to match std::atomic lock-free properties: always_blocking_executor_tag, maybe_blocking_executor_tag, and never_blocking_executor_tag. Not only is this consistent with the atomic lock-free proiperties, it makes searching easier as in all cases the first word needs to be changed, whereas block_execution_tag now finds all three tags. This is likely not for this paper until we change the specification paper.

The guarantee provided by `executor_execute_blocking_category` only applies to
those customization points whose name is suffixed with `execute`. Exceptions
are the `sync_` customization points, which must always block their client by
definition. When the agents created by an executor possibly block its client,
  it's conceivable that the executor could provide dynamic runtime facilities
  for querying its actual blocking behavior. However, our design prescribes no
  interface for doing so.

The default value of `executor_execute_blocking_category` is `possibly_blocking_execution_tag`.

**Bulk forward progress guarantee.** When an executor creates a group of execution
agents, their forward progress obeys certain semantics. For example, a group of
agents may invoke the user-provided function sequentially, or they may be
invoked in parallel. Any guarantee the executor makes of these semantics is
conveyed by the `executor_execution_category` trait, which takes one one of
three values:

  1. `sequenced_execution_tag`: The invocations of the user-provided callable function object are sequenced in lexicographical order of their indices.
  2. `parallel_execution_tag`: The invocations of the user-provided callable function object are unsequenced when invoked on separate threads, and indeterminately sequenced when invoked on the same thread.
  3. `unsequenced_execution_tag`: The invocations of the user-provided callable function object are not guaranteed to be sequenced, even when those invocations are executed within the same thread.

These guarantees agree with those made by the corresponding standard execution
policies, and indeed these guarantees are intended to be used by execution
policies to describe the invocations of element access functions during
parallel algorithm execution. One difference between these guarantees and the
standard execution policies is that, unlike `std::execution::sequenced_policy`,
         `sequenced_execution_tag` does not imply that execution happens on the
         client's thread[^seq_footnote]. Instead, `executor_execution_mapping`
         captures such guarantees.

We expect this list to grow in the future. For example, guarantees of
concurrent or vectorized execution among a group of agents would be obvious
additions.

The default value of `executor_execution_category` is `unsequenced_execution_tag`.

[^seq_footnote]: We might want to introduce something like `this_thread_execution_mapping_tag` to capture the needs of `std::execution::seq`, which requires algorithms to execute on the current thread.

These describe the types of parameters involved in bulk customization points

**Executor shape type.** When an executor creates a group of execution agents
in bulk, the index space of those agents is described by a *shape*. Our current
proposal is limited to one-dimensional shapes representable by an integral
type, but we envision generalization to multiple dimensions. The type of an
executor's shape is given by `executor_shape`, and its default value is
`std::size_t`.

**Executor index type.** Execution agents within a group are uniquely
identified within their group's index space by an *index*. In addition to
sharing the dimensionality of the shape, these indices have a lexicographic
ordering. Like `executor_shape`, the type of an executor's index is given by
`executor_index`, and its default value is `std::size_t`.

**Execution context type.** `executor_context` simply names the type of an
executor's execution context by decaying the result of its member function
`.context`. This default cannot be overriden by a member type because
`.context`'s result is authoritative.

**Associated `Future` type.** `executor_future` names the type of an executor's
associated future type, which is the type of object returned by asynchronous,
           two-way customization points. The type is determined by the result
           of `execution::async_execute`, which must satisfy the requirements
           of the `Future` concept[^future_footnote]. Otherwise, the type is
           `std::future`. All of an executor's two-way asynchronous
           customization points must return the same type of future.
           \textcolor{red}{Do we allow users to specialize this type trait? P0443R1
             suggests yes, but if so, why do we allow this for the future
               type trait but not for the context type trait?}

[^future_footnote]: For now, the only type which satisfies `Future` is
`std::experimental::future`, specified by the Concurrency TS. We expect the
requirements of `Future` to be elaborated by a separate proposal.

## Execution Agent Creation via Execution Functions

Executors expose their native support for execution agent creation through
**execution functions** which are either member or free functions whose first
parameter is an executor. Member functions are preferred, but free functions
allow programmers to retrofit non-modifiable legacy types into executors. When
it exists, an executor customization point simply calls the execution function
sharing its same name without adaptation. When both a member and free function
with the same name exist, customization points prefer the member function. This
scheme is consistent with the precedent set by the Ranges TS
[@Niebler17:RangesTS] which ensures that a third party cannot "hijack" an
executor's native behavior by introducing a rogue free function.

In this section, we describe the suite of execution functions we have
identified as key to the needs of the Standard Library and TSes we have chosen
to target. Without loss of generality, we discuss the free function form of
each execution function in order of decreasing support each had within SG1 at
the 2017 Kona standardization committee meeting.

## Two-Way Bulk-Agent Functions

We begin by discussing the execution functions which create groups of execution
agents in bulk, because the corresponding single-agent functions are each a
functionally special case.

### `bulk_then_execute`

    template<class Executor, class Future, class Function, class ResultFactory,
             class SharedFactory>
    executor_future_t<Executor, std::invoke_result_t<std::decay_t<Function>,
                     decltype(std::declval<Future>().get())&>>
    bulk_then_execute(const Executor& exec, Function&& func, Future& pred,
                      executor_shape_t<Executor> shape,
                      ResultFactory result_factory,
                      SharedFactory shared_factory);

`bulk_then_execute` asynchronously creates a group of execution agents of shape
`shape` with forward progress guarantees of
`executor_execution_mapping_category_t<Executor>`, bound to the executor `exec`
whose execution begins after the completion of `pred` and returns a future that
can be used to wait for execution to complete containing the result of
`result_factory`. Each created execution agent calls
`std::forward<Function>(func)(i, r, s)`, where `i` is of type
`executor_index_t<Executor>`, `r` is a function object returned from
`return_factory` and `s` is a shared object returned from `shared_factory`.
`bulk_then_execute` may or may not the caller until execution completes,
depending on the value of `executor_execute_blocking_category_t<Executor>`.

`bulk_then_execute` is the most general execution function we have identified
because it may be used to implement any other execution function without having
to go out-of-band through channels not made explicit through the execution
function's interface. Explicitly elaborating this information through the
interface is critical because it enables the executor author to participate in
optimizations which would not be possible had that information been discarded
through backchannels.

For example, suppose the only available execution function was
`bulk_sync_execute`. It would be possible to implement `bulk_then_execute`'s
functionality by making a call to `bulk_sync_execute` inside a continuation
created by `predecessor_future.then`:

    predecessor_future.then([=] {
      return exec.bulk_sync_execute(exec, f, shape, result_factory, shared_factory);
    });

Note that this implementation creates `1 + shape` execution agents: one agent
created by `then` along with `shape` agents created by `bulk_sync_execute`.
Depending on the relative cost of agents created by `then` and
`bulk_sync_execute`, the overhead of introducing that extra agent may be
significant. Moreover, because the `then` operation occurs separately from
`bulk_sync_execute`, the continuation is invisible to `exec` and this precludes
`exec`'s participation in scheduling. Because we wish to allow executors to
abstract sophisticated task-scheduling runtimes, this shortcoming is
unacceptable.

### `bulk_async_execute`

    template<class Executor, class Function, class ResultFactory,
             class SharedFactory>
    executor_future_t<std::invoke_result_t<std::decay_t<ResultFactory>>>
    bulk_async_execute(const Executor& exec, Function&& func,
                       executor_shape_t<Executor> shape,
                       ResultFactory result_factory,
                       SharedFactory shared_factory);

`bulk_async_execute` asynchronously creates a group of execution agents of shape
`shape` with forward progress guarantees of
`executor_execution_mapping_category_t<Executor>`, bound to the executor `exec`
whose execution may begin immediately and returns a future that can be used to
wait for execution to complete containing the result of `result_factory`. Each
created execution agent calls `std::forward<Function>(func)(i, r, s)`, where
`i` is of type `executor_index_t<Executor>`, `r` is a function object returned
from `return_factory` and `s` is a shared object returned from `shared_factory`.
`bulk_async_execute` may or may not the caller until execution completes,
depending on the value of `executor_execute_blocking_category_t<Executor>`.

Like `bulk_then_execute`, `bulk_async_execute`
returns a future corresponding to the result of the asynchronous group of
execution agents it creates. Due to these similarities, `bulk_async_execute` is
functionally equivalent to calling `bulk_then_execute` with a ready `void`
future:

    future<void> no_predecessor = make_ready_future();
    exec.bulk_then_execute(func, shape, no_predecessor, result_factory,
                           shared_factory);

We include `bulk_async_execute` because the equivalent path through
`bulk_then_execute` via a ready future may incur overhead. The cost of the
future itself may be significant, especially if any sort of
dynamically-allocated asynchronous state is associated with that future.
Alternatively, the act of scheduling itself may be a source of overhead,
especially if it requires any sort of graph analysis performed by a dynamic
runtime. Providing executors the opportunity to specialize for cases where
it is known at compile time that no dependency exists avoids both hazards.

Moreover, common types of executor may not naturally create execution in terms
of continuations on futures as expected by `bulk_then_execute`.
`bulk_async_execute` is a better match for these cases because it does not
require accommodating a predecessor dependency.

### `bulk_async_post`

    template<class Executor, class Function, class ResultFactory,
             class SharedFactory>
    executor_future_t<std::invoke_result_t<std::decay_t<ResultFactory>>>
    bulk_async_post(const Executor& exec, Function&& func,
                    executor_shape_t<Executor> shape,
                    ResultFactory result_factory,
                    SharedFactory shared_factory);

`bulk_async_post` asynchronously creates a group of execution agents of shape
`shape` with forward progress guarantees of
`executor_execution_mapping_category_t<Executor>`, bound to the executor `exec`
whose execution may begin immediately and returns a future that can be used to
wait for execution to complete containing the result of `result_factory`. Each
created execution agent calls `std::forward<Function>(func)(i, r, s)`, where `i`
is of type `executor_index_t<Executor>`, `r` is a function object returned from
`return_factory` and `s` is a shared object returned from `shared_factory`.
`bulk_async_post` may or may not the caller until execution completes, depending
on the value of `executor_execute_blocking_category_t<Executor>`.

`bulk_async_post` is equivalent to `bulk_async_execute` except that it makes an
additional guarantee not to block the client's execution. Some executors will
not be able to provide such a guarantee and could not be adapted to this
functionality when `bulk_async_post` is absent. For example, an implementation
of `bulk_async_post` which simply forwards its arguments directly to
`bulk_async_execute` is possible only if
`executor_execute_blocking_category_t<Executor>` is `nonblocking_execution_tag`.

### `bulk_async_defer`

    template<class Executor, class Function, class ResultFactory,
             class SharedFactory>
    executor_future_t<std::invoke_result_t<std::decay_t<ResultFactory>>>
    bulk_async_defer(const Executor& exec, Function&& func,
                     executor_shape_t<Executor> shape,
                     ResultFactory result_factory,
                     SharedFactory shared_factory);

`bulk_async_defer` asynchronously creates a group of execution agents of shape
`shape` with forward progress guarantees of
`executor_execution_mapping_category_t<Executor>`, bound to the executor `exec`
whose execution may begin immediately and returns a future that can be used to
wait for execution to complete containing the result of `result_factory`. Each
created execution agent calls `std::forward<Function>(func)(i, r, s)`, where `i`
is of type `executor_index_t<Executor>`, `r` is a function object returned from
`return_factory` and `s` is a shared object returned from `shared_factory`.
`bulk_async_defer` may or may not the caller until execution completes,
depending on the value of `executor_execute_blocking_category_t<Executor>`.

`bulk_async_defer` is equivalent to `bulk_async_execute` except that it makes an
additional guarantee not to block the client's execution. Some executors will
not be able to provide such a guarantee and could not be adapted to this
functionality when `bulk_async_defer` is absent. For example, an implementation
of `bulk_async_defer` which simply forwards its arguments directly to
`bulk_async_execute` is possible only if
`executor_execute_blocking_category_t<Executor>` is `nonblocking_execution_tag`.

### `bulk_sync_execute`

    template<class Executor, class Function, class ResultFactory,
             class SharedFactory>
    std::invoke_result_t<std::decay_t<Function>>
    bulk_sync_execute(const Executor& exec, Function&& func,
                      executor_shape_t<Executor> shape,
                      ResultFactory result_factory,
                      SharedFactory shared_factory);

`bulk_sync_execute` asynchronously creates a group of execution agents of shape
`shape` with forward progress guarantees of
`executor_execution_mapping_category_t<Executor>`, bound to the executor `exec`
whose execution may begin immediately and returns the result of
`result_factory`. Each created execution agent calls
`std::forward<Function>(func)(i, r, s)`, where `i` is of type
`executor_index_t<Executor>`, `r` is a function object retured from
`return_factory` and `s` is a shared object returned from `shared_factory`.
`bulk_sync_execute` may or may not the caller until execution completes,
depending on the value of `executor_execute_blocking_category_t<Executor>`.

`bulk_sync_execute` is equivalent to `bulk_async_execute` except that it blocks
its client until the result of execution is complete. It returns this result
directly as a value, rather than indirectly via a future object.
Correspondingly, it may be implemented by calling `bulk_async_execute` and
getting the future's result:

    auto future = exec.bulk_async_execute(f, shape, result_factory, shared_factory);
    return future.get();

Like `bulk_async_execute`, we include `bulk_sync_execute` to avoid overhead
incurred by introducing a temporary future object. This overhead is likely to
be significant for executors whose cost of execution agent creation is very
small. A hypothetical `simd_executor` or `inline_executor` are examples.

## Two-Way Single-Agent Functions

Single-agent execution functions are special cases of their bulk counterparts.
Because we expect single-agent creation to be an important special case, we
include these to allow for specialization.

### `then_execute`

    template<class Executor, class Function, class Future,
             class Allocator = std::allocator<void>>
    executor_future_t<Executor, std::invoke_result_t<std::decay_t<Function>,
                      decltype(std::declval<Future>().get())&>>
    then_execute(const Executor& exec, Function&& func, Future& pred,
                 Allocator& alloc = Allocator());

`then_execute` asynchronously creates a single execution agent bound to the
executor `exec` whose execution begins after the completion of `pred` and
returns a future that can be used to wait for execution to complete containing
the result of `func`. The created execution agent calls
`std::forward<Function>(func)()`. `then_execute` may or may not the caller until
execution completes, depending on the value of
`executor_execute_blocking_category_t<Executor>`. The allocator `alloc` can be
used to allocate memory for `func`.

`then_execute` creates an asynchronous execution agent. It may be implemented
by using `bulk_then_execute` to create a group with a single agent:

    using result_t = std::invoke_result_t<Function>;
    using predecessor_t = decltype(predecessor_future.get());

    // create a factory to return an object of the appropriate type
    // XXX instead of default construction, this really needs to return some sort
    //     of storage for an unintialized result and then the lambda below would
    //     placement new it
    auto result_factory = []{ return result_t(); };

    // pass func as a shared parameter to account for move-only functions
    auto shared_factory = [func = std::forward<Function>(func)]{ return func; };

    // create a lambda for the "group" of agents to invoke
    auto g = [](executor_index_t<Executor> ignored_index,
                predecessor_t& predecessor,
                result_t& result,
                Function& func) {
      // invoke func with the predecessor as an argument and assign the result
      result = func(predecessor);
    };

    return exec.bulk_then_execute(g,
      executor_shape_t<Executor>{1}, // create a single agent group
      pred,
      result_factory,
      shared_factory
    );

The sample implementation passes both the function to invoke and its result
indirectly via factories. The result of these factories are shared across the
group of agents created by `bulk_then_execute`. However, this group has only
one agent and no sharing actually occurs. The cost of this unnecessary sharing
may be significant and can be avoided if an executor specializes `then_execute`.

### `async_execute`

    template<class Executor, class Function,
             class Allocator = std::allocator<void>>
    executor_future_t<std::invoke_result_t<std::decay_t<Function>>>
    async_execute(const Executor& exec, Function&& func,
                  Allocator& alloc = Allocator());

`async_execute` asynchronously creates a single execution agent bound to the
executor `exec` whose execution may begin immediately and returns a future that
can be used to wait for execution to complete containing the result of `func`.
The created execution agent calls `std::forward<Function>(func)()`.
`async_execute` may or may not the caller until execution completes, depending
on the value of `executor_execute_blocking_category_t<Executor>`. The allocator
`alloc` can be used to allocate memory for `func`.

`async_execute`  may be implemented by using `then_execute` with a ready `void` future:

    std::experimental::future<void> ready_future = std::experimental::make_ready_future();
    return exec.then_execute(std::forward<Function>(f), ready_future);

Alternatively, `bulk_async_execute` could be used, analogously to the use of
`bulk_then_execute` in `then_execute`'s implementation.

The cost of a superfluous immediately-ready future object could be significant
compared to the cost of agent creation. For example, the future object's
implementation could contain data structures required for inter-thread
synchronization. In this case, these data structures are wasteful and never
need to be used because the future is ready-made.

On the other hand, once a suitable `Future` concept allows for user-definable
futures, the initial future need not be `std::experimental::future`. Instead, a
hypothetical `always_ready_future` could be an efficient substitute as it would
not require addressing the problem of synchronization:

    always_ready_future<void> ready_future;
    return exec.then_execute(std::forward<Function>(f), ready_future);

However, to fully exploit such efficiency, `then_execute` may need to
recognize this case and take special action for `always_ready_future`.

Because of the opportunity for efficient specialization of a common use case, and to avoid
requiring executors to explicitly support continuations with `then_execute`, including
`async_execute` as an execution function is worthwhile.

### `async_post`

    template<class Executor, class Function,
             class Allocator = std::allocator<void>>
    executor_future_t<std::invoke_result_t<std::decay_t<Function>>>
    async_post(const Executor& exec, Function&& func,
            Allocator& alloc = Allocator());

`async_post` asynchronously creates a single execution agent bound to the
executor `exec` whose execution may begin immediately and returns a future that
can be used to wait for execution to complete containing the result of `func`.
The created execution agent calls `std::forward<Function>(func)()`. `async_post`
does not block the caller until execution completes. The allocator `alloc` can
be used to allocate memory for `func`.

\textcolor{red}{TODO:} Describe `async_post` semantics as differing from `async_defer`.

`async_post` is equivalent to `async_execute` except that it makes an
additional guarantee not to block the client's execution. Some executors will
not be able to provide such a guarantee and could not be adapted to this
functionality when `async_post` is absent. For example, an implementation of
`async_post` which simply forwards its arguments directly to `async_post` is
possible only if `executor_execute_blocking_category_t<Executor>` is
`nonblocking_execution_tag`.

### `async_defer`

    template<class Executor, class Function,
             class Allocator = std::allocator<void>>
    executor_future_t<std::invoke_result_t<std::decay_t<Function>>>
    async_defer(const Executor& exec, Function&& func,
                Allocator& alloc = Allocator());

`async_defer` asynchronously creates a single execution agent bound to the
executor `exec` whose execution may begin immediately and returns a future that
can be used to wait for execution to complete containing the result of `func`.
The created execution agent calls `std::forward<Function>(func)()`.
`async_defer` does not block the caller until execution completes. The allocator
`alloc` can be used to allocate memory for `func`.

\textcolor{red}{TODO:} Describe `async_defer` semantics as differing from `async_post`.

`async_defer` is equivalent to `async_execute` except that it makes an
additional guarantee not to block the client's execution. Some executors will
not be able to provide such a guarantee and could not be adapted to this
functionality when `async_defer` is absent. For example, an implementation of
`async_defer` which simply forwards its arguments directly to `async_defer` is
possible only if `executor_execute_blocking_category_t<Executor>` is
`nonblocking_execution_tag`.

### `sync_execute`

    template<class Executor, class Function,
             class Allocator = std::allocator<void>>
    std::invoke_result_t<std::decay_t<Function>>
    sync_execute(const Executor& exec, Function&& func,
                 Allocator& alloc = Allocator());

`sync_execute` asynchronously creates a single execution agent bound to the
executor `exec` whose execution may begin immediately and returns the result of
`func`. The created execution agent calls `std::forward<Function>(func)()`.
`sync_execute` blocks the caller until execution completes. The allocator
`alloc` can be used to allocate memory for `func`.

`sync_execute` is equivalent to `async_execute` except that it blocks its
client until the result of execution is complete. It returns this result
directly as a value, rather than indirectly via a future object.
Correspondingly, it may be implemented by calling `async_execute` and getting the future's result:

    auto future = exec.async_execute(std::forward<Function>(f));
    return future.get();

Like `async_execute`, we include `sync_execute` to avoid overhead incurred by
introducing a temporary future object. This overhead is likely to be
significant for executors whose cost of execution agent creation is very small.
A hypothetical `simd_executor` or `inline_executor` are examples.

We believe it is possible to make the cost of the future arbitrarily small in
very special cases. For example, if the executor's associated future is a
hypothetical `always_ready_future`, then a path through `async_execute` is
unlikely to incur any penalty:

    template<class T>
    class always_ready_future {
      private:
        T value_;

      public:
        T get() { return value_; }

      ...
    };

    ...

    using result_type = std::invoke_result_t<std::decay_t<Function>>;
    always_ready_future<result_type> future = exec.async_execute(std::forward<Function>(f));

However, this efficient implementation depends on `always_ready_future` being
the executor's associated future type. Moreover, it requires the executor to
treat `async_execute` as `sync_execute`'s moral equivalent by returning an
immediately ready result which always blocks the client.

Because most executors will not return ready future objects from their two-way
asynchronous execution functions, they will incur the overhead of this
`async_execute`-based implementation. Therefore, `sync_execute` is worth
including.

## One-Way Bulk-Agent Functions

### `bulk_post`

    template<class Executor, class Function, class SharedFactory>
    void bulk_post(const Executor& exec, Function&& func,
                   executor_shape_t<Executor> shape,
                   SharedFactory shared_factory);

`bulk_post` asynchronously creates a group of execution agents of shape `shape`
with forward progress guarantees of
`executor_execution_mapping_category_t<Executor>`, bound to the executor `exec`
whose execution may begin immediately and does not return a value. Each created
execution agent calls `std::forward<Function>(func)(i, s)`, where `i` is of type
`executor_index_t<Executor>` and `s` is a shared object returned from
`shared_factory`. `bulk_post` does not block the caller until execution
completes.

\textcolor{red}{TODO:} Describe `bulk_post` semantics as differing from `bulk_defer`.

`bulk_post` is equivalent to `bulk_execute` except that it makes an additional
guarantee not to block the client's execution. Some executors will not be able
to provide such a guarantee and could not be adapted to this functionality when
`bulk_post` is absent. For example, an implementation of `bulk_post` which
simply forwards its arguments directly to `bulk_execute` is possible only if `executor_execute_blocking_category_t<Executor>` is `nonblocking_execution_tag`.

### `bulk_defer`

    template<class Executor, class Function, class SharedFactory>
    void bulk_defer(const Executor& exec, Function&& func,
                    executor_shape_t<Executor> shape,
                    SharedFactory shared_factory);

`bulk_defer` asynchronously creates a group of execution agents of shape `shape`
with forward progress guarantees of
`executor_execution_mapping_category_t<Executor>`, bound to the executor `exec`
whose execution may begin immediately and does not return a value. Each created
execution agent calls `std::forward<Function>(func)(i, s)`, where `i` is of type
`executor_index_t<Executor>` and `s` is a shared object returned from
`shared_factory`. `bulk_defer` does not block the caller until execution
completes.

\textcolor{red}{TODO:} Describe `bulk_defer` semantics as differing from `bulk_post`.

`bulk_defer` is equivalent to `bulk_execute` except that it makes an additional
guarantee not to block the client's execution. Some executors will not be able
to provide such a guarantee and could not be adapted to this functionality when
`bulk_defer` is absent. For example, an implementation of `bulk_defer` which
simply forwards its arguments directly to `bulk_execute` is possible only if `executor_execute_blocking_category_t<Executor>` is `nonblocking_execution_tag`.

### `bulk_execute`

    template<class Executor, class Function, class SharedFactory>
    void bulk_execute(const Executor& exec, Function&& func,
                      executor_shape_t<Executor> shape,
                      SharedFactory shared_factory);

`bulk_execute` asynchronously creates a group of execution agents of shape
`shape` with forward progress guarantees of
`executor_execution_mapping_category_t<Executor>`, bound to the executor `exec`
whose execution may begin immediately and does not return a value. Each created
execution agent calls `std::forward<Function>(func)(i, s)`, where `i` is of type
`executor_index_t<Executor>` and `s` is a shared object returned from
`shared_factory`. `bulk_execute` may or may not the caller until execution
completes, depending on the value of
`executor_execute_blocking_category_t<Executor>`.

`bulk_execute` is equivalent to `execute` except that it creates a single
execution agent rather than a group of execution agents.

    // create shared object
    auto shared = shared_factory;

    // Iterate over the shape
    for (int i = 0; i < shape; i++) {

        // construct index
        executor_shape_t<Executor> index{i};

        // create a lambda for the function for `execute`
        auto g = [=, &shared](Function& func) {
          func(index, shared);
        };

        exec.execute(g);
    }

We include `bulk_execute` because the equivalent path through `execute` via a
for loop at the point of submission would incur overhead and would not be able
to guarantee correct forward progress guarantees between each execution agent
created by `execute`.

## One-Way Single-Agent Functions

### `post`

    template<class Executor, class Function, class Allocator = std::allocator<void>>
    void post(const Executor& exec, Function&& func, Allocator& alloc = Allocator());

`post` asynchronously creates a single execution agent bound to the executor
`exec` whose execution may begin immediately and does not return a value. The
created execution agent calls `std::forward<Function>(func)()`. `post` does not
block the caller until execution completes. The allocator `alloc` can be used to
allocate memory for `func`.

\textcolor{red}{TODO:} Describe `post` semantics as differing from `differ`.

`post` is equivalent to `execute` except that it makes an additional guarantee
not to block the client's execution. Some executors will not be able to provide
such a guarantee and could not be adapted to this functionality when `post` is
absent. For example, an implementation of `post` which simply forwards its
arguments directly to `execute` is possible only if
`executor_execute_blocking_category_t<Executor>` is `nonblocking_execution_tag`.

### `defer`

    template<class Executor, class Function, class Allocator = std::allocator<void>>
    void defer(const Executor& exec, Function&& func, Allocator& alloc = Allocator());

`defer` asynchronously creates a single execution agent bound to the executor
`exec` whose execution may begin immediately and does not return a value. The
created execution agent calls `std::forward<Function>(func)()`. `defer` does not
block the caller until execution completes. The allocator `alloc` can be used to
allocate memory for `func`.

\textcolor{red}{TODO:} Describe `defer` semantics as differing from `post`.

`defer` is equivalent to `execute` except that it makes an additional guarantee
not to block the client's execution. Some executors will not be able to provide
such a guarantee and could not be adapted to this functionality when `defer` is
absent. For example, an implementation of `defer` which simply forwards its
arguments directly to `execute` is possible only if
`executor_execute_blocking_category_t<Executor>` is `nonblocking_execution_tag`.

### `execute`

    template<class Executor, class Function, class Allocator = std::allocator<void>>
    void execute(const Executor& exec, Function&& func, Allocator& alloc = Allocator());

`execute` asynchronously creates a single execution agent bound to the executor
`exec` whose execution may begin immediately and does not return a value. The
created execution agent calls `std::forward<Function>(func)()`. `execute` may or
may not the caller until execution completes, depending on the value of
`executor_execute_blocking_category_t<Executor>`. The allocator `alloc` can be
used to allocate memory for `func`.

`execute` is equivalent to `bulk_execute` except that it creates a group of
execution agents rather than a single execution agent. This means that an
executor that provides `bulk_execute` could be adapted to make the semantic
guarantees of `execute` if it were absent, by creating a group with a single
execution agent.

    // pass func as a shared parameter to account for move-only functions
    auto shared_factory = [func = std::forward<Function>(f)]{ return func; };

    // create a lambda for the "group" of agents to invoke
    auto g = [](executor_index_t<Executor> ignored_index, Function& func) {
      result = func();
    };

    exec.bulk_then_execute(g,
      executor_shape_t<Executor>{1}, // create a single agent group
      shared_factory
    );

As with the adaptation of `then_execute` described earlier this group has only
one agent and no sharing actually occurs. The cost of this unnecessary sharing
may be significant and can be avoided if an executor specializes `then_execute`.


* Describe the adaptations performed by executor customization points
  * Highlight the costs implied by specific adaptations, e.g. temporary intermediate future
    creation or dynamic memory allocation
  * Discuss how the adaptations performed by customization points are chosen and in what order
    they are preferred
  * Discuss how blocking behavior interacts with customization points

# Ongoing Discussions

Much of the design of the executors interface is well established, however there are aspects of the
design that have been subject of debate and still an ongoing discussion.

// TODO Add any other questions that were raised during the SG1 meetings

## Relationship with Thread Local Storage

// TODO

## Forward Progress Guarantees and Boost Blocking

// TODO

## Blocking Guarantees

The blocking property is not
  applied uniformly. It is both a holistic property of the executor type and
  also a property of individual customization points in a few exceptional
  cases. This design is currently controversial. The reason that we chose for
  blocking to be a property of the executor type was to avoid the combinatorial
  explosion of three versions of each customization point: blocking,
  non-blocking, and possibly blocking. An alternative design could avoid
  explosively versioning customization points but would also require a way to
  introspect the blocking guarantee of individual customization points. A
  design which discarded the ability to introspect blocking guarantees is
  undesirable. It seemed simpler to the designers to understand and introspect
  a blocking guarantee as a holistic property of the executor type, rather than
  at the granularity of individual customization points.

There are exceptions to this rule where blocking guarantees are provided at the
granularity of individual customization points. The two-way `sync_` functions
are exceptions because it is impossible to return the result of execution in a
way that does not block the client which created that execution. The `post` and
`defer` functions are exceptions to the executor's blocking trait because we
desire the ability for a single executor to provide a blocking or
possibly-blocking `execute` as well as the unconditionally non-blocking
customization points `post` and `defer`. In such a situation, all three of
these customization points have different semantics.

\textcolor{red}{TODO:} Perhaps speculate about alternative approaches to blocking guarantees which would not suffer from the above problems

## Querying Information about a Context's Execution Resources

// TODO

# Future Work

We conclude with a brief survey of future work extending our proposal. Some of
this work has already begun and there are others which we believe ought to be
investigated.

## `Future` Concept

Our proposal depends upon the ability of executors to create future objects
whose types differ from `std::future`. Such user-defined `std::future`-like
objects will allow interoperation with resources whose asynchronous execution
is undesirable or impossible to track through standard means. For example,
scheduling runtimes maintain internal data structures to track the
dependency relationships between different tasks. The reification of these
data structures can be achieved much more efficiently than by pairing a
`std::promise` with a `std::future`. As another example, some "inline"
executors will create execution immediately in their calling thread. Because
no interthread communication is necessary, inline executors' asynchronous
results do not require expensive dynamic allocation or synchronization
primitives of full-fledged `std::future` objects. We envision that a
separate effort will propose a `Future` concept which would introduce
requirements for these user-defined `std::future`-like types.

## Error Handling

Our proposal prescribes no mechanism for execution functions to communicate
exceptional behavior back to their clients. For our purposes, exceptional
behavior includes exceptions thrown by the callable functions invoked by
execution agents and failures to create those execution agents due to resource
exhaustion. In most cases, resource exhaustion can be reported immediately
similar to `std::async`'s behavior. Reporting exceptions encountered by
execution agents can also be generalized from `std::async`. We envision that
asynchronous two-way functions will report errors through an exceptional future
object, and synchronous two-way functions will simply throw any exceptions they
encounter as normal. However, it is not clear what mechanism, if any, one-way
execution functions should use for error reporting.

## Additional Thread Pool Types

Our proposal specifies a single thread pool type, `static_thread_pool`, which
represents a simple thread pool which does not automatically resize itself. We
recognize that alternative approaches serving other use cases exist and
anticipate additional thread pool proposals. In particular, we are aware of a
separate effort which will propose an additional thread pool type,
         `dynamic_thread_pool`, and we expect this type of thread pool to be
         both dynamically and automatically resizable.

## Heterogeneity

Contemporary execution resources are heterogeneous. CPU cores, lightweight CPU
cores, SIMD units, GPU cores, operating system runtimes, embedded runtimes, and
database runtimes are examples. Heterogeneity of resources often manifests in
non-standard C++ programming models as programmer-visible versioned functions
and disjoint memory spaces. Therefore, the ability for standard executors to
target heterogeneous execution resources depends on a standard treatment of
heterogeneity in general.

The issues raised by heterogeneity impact the entire scope of a heterogeneous
C++ program, not just the space spanned by executors. Therefore, a
comprehensive solution to these issues requires a holistic approach. Moreover,
the relationship between heterogeneous execution and executors
may require technology that is out of scope of a library-only
solution such as our executors model. This technology might
include heterogeneous compilation and linking, just-in-time
compilation, reflection, serialization, and others. A separate
effort should characterize the programming problems posed by
heterogeneity and suggest solutions.

## Bulk Execution Extensions

Our current proposal's model of bulk execution is flat and one-dimensional.
Each bulk execution function creates a single group of execution agents, and
the indices of those agents are integers. We envision extending this simple
model to allow executors to organize agents into hierarchical groups and assign
them multidimensional indices. Because multidimensional indices are relevant to
many high-performance computing domains, some types of execution resources
natively generate them. Moreover, hierarchical organizations of agents
naturally model the kinds of execution created by multicore CPUs, GPUs, and
collections of these.

The organization of such a hierarchy would induce groups of groups (of groups..., etc.) of
execution agents and would introduce a different piece of shared state for each non-terminal node of this
hierarchy. The interface to such an execution function would look like:

    template<class Executor, class Function, class ResultFactory, class... SharedFactories>
    std::invoke_result_t<ResultFactory()>
    bulk_sync_execute(const Executor& exec, Function f, executor_shape_t<Executor> shape,
                      ResultFactory result_factory, SharedFactories... shared_factories);

In this interface, the `shape` parameter simultaneously describes the hierarchy
of groups created by this execution function as well as the multidimensional
shape of each of these groups. Instead of receiving a single factory to create
the shared state for a single group, the interface receives a different factory
for each level of the hierarchy. Each group's shared parameter originates from
the corresponding factory in this variadic list.

# References
<|MERGE_RESOLUTION|>--- conflicted
+++ resolved
@@ -156,13 +156,6 @@
 
 Executors themselves are the primary concern of our design.
 
-<<<<<<< HEAD
-\textcolor{red}{TODO:} incorporate some of Carter's material from pull request #157
-
-* If needed, expand into a more general Background section
-
-=======
->>>>>>> 7a7a1067
 # Using Executors
 
 We expect that the vast majority of programmers will interact with executors
@@ -400,11 +393,6 @@
       return subtask3(exec, future1, future2);
     }
 
-<<<<<<< HEAD
-\textcolor{red}{TODO:} should we use an executor category (e.g. `TwoWayExecutor`) instead of `Executor` here, or should we defer introduction of executor categories until a later section? - I think introducing this concept at this point may be confusing, it's better to just use Executor (Gordon).
-
-=======
->>>>>>> 7a7a1067
 Consider `long_running_task`'s interface. Because the ordering requirements
 imposed by an execution policy are irrelevant to `long_running_task`'s
 semantics, it is parameterized by an executor instead of an execution policy.
