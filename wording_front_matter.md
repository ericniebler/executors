% A Unified Executors Proposal for C++ | P0443R7

----------------    -------------------------------------
Title:              A Unified Executors Proposal for C++

Authors:            Jared Hoberock, jhoberock@nvidia.com

                    Michael Garland, mgarland@nvidia.com

                    Chris Kohlhoff, chris@kohlhoff.com

                    Chris Mysen, mysen@google.com

                    Carter Edwards, hcedwar@sandia.gov

                    Gordon Brown, gordon@codeplay.com

Other Contributors: Hans Boehm, hboehm@google.com

                    Thomas Heller, thom.heller@gmail.com

                    Lee Howes, lwh@fb.com

                    Bryce Lelbach, brycelelbach@gmail.com

                    Hartmut Kaiser, hartmut.kaiser@gmail.com

                    Bryce Lelbach, brycelelbach@gmail.com

                    Gor Nishanov, gorn@microsoft.com

                    Thomas Rodgers, rodgert@twrodgers.com

                    David Hollman, dshollm@sandia.gov

                    Michael Wong, michael@codeplay.com

Document Number:    P0443R7

Date:               2018-05-07

Audience:           SG1 - Concurrency and Parallelism, LEWG

Reply-to:           sg1-exec@googlegroups.com

Abstract:           This paper proposes a programming model for executors, which are modular components for creating execution. The design of this proposal is described in paper [P0761](https://wg21.link/P0761).

------------------------------------------------------

## Changelog

### Revision 7

TODO

<<<<<<< HEAD
* Enhanced `static_query_v` to result in a default property value for executors which do not provide a `query` function for the property of interest
=======
* Revise `then_execute` and `bulk_then_execute`'s operational semantics to allow user functions to handle incoming exceptions thrown by preceding execution agents
* Introduce `exception_arg` to disambiguate the user function's exceptional overload from its nonexceptional overload in `then_execute` and `bulk_then_execute`
>>>>>>> e8524c71

### Revision 6

Revision 6 of this proposal corrects bugs and omissions discovered by the authors after Revision 5's publication, and introduces an enhancement improving the safety of the design.

* Enforce mutual exclusion of behavioral properties via the type system instead of via convention
* Introduce missing `execution::require` adaptations
* Allow executors to opt-out of invoking factory functions when appropriate
* Various bug fixes and corrections

### Revision 5

Revision 5 of this proposal responds to feedback requested during the 2017 Albuquerque ISO C++ Standards Committee meeting and introduces changes which allow properties to better interoperate with polymorphic executor wrappers and also simplify `execution::require`'s behavior.

* Defined general property type requirements
* Elaborated specification of standard property types
* Simplified `execution::require`'s specification
* Enhanced polymorphic executor wrapper
    * Templatized `execution::executor<SupportableProperties...>`
    * Introduced `prefer_only` property adaptor
* Responded to Albuquerque feedback
    * From SG1
        * Execution contexts are now optional properties of executors
        * Eliminated ill-specified caller-agent forward progress properties
        * Elaborated `Future`'s requirements to incorporate forward progress
        * Reworded operational semantics of execution functions to use similar language as the blocking properties
        * Elaborated `static_thread_pool`'s specification to guarantee that threads in the bool boost-block their work
        * Elaborated operational semantics of execution functions to note that forward progress guarantees are specific to the concrete executor type
    * From LEWG
        * Eliminated named `BaseExecutor` concept
        * Simplified general executor requirements
        * Enhanced the `OneWayExecutor` introductory paragraph
        * Eliminated `has_*_member` type traits
* Minor changes
    * Renamed TS namespace from `concurrency_v2` to `executors_v1`
    * Introduced `static_query_v` enabling static queries
    * Eliminated unused `property_value` trait
    * Eliminated the names `allocator_wrapper_t` and `default_allocator`

### Revision 4

* Specified the guarantees implied by `bulk_sequenced_execution`, `bulk_parallel_execution`, and `bulk_unsequenced_execution`

### Revision 3

* Introduced `execution::query()` for executor property introspection
* Simplified the design of `execution::prefer()`
* `oneway`, `twoway`, `single`, and `bulk` are now `require()`-only properties
* Introduced properties allowing executors to opt into adaptations that add blocking semantics
* Introduced properties describing the forward progress relationship between caller and agents
* Various minor improvements to existing functionality based on prototyping

### Revision 2

* Separated wording from explanatory prose, now contained in paper [P0761](https://wg21.link/P0761)
* Applied the simplification proposed by paper [P0688](https://wg21.link/P0688)

### Revision 1

* Executor category simplification
* Specified executor customization points in detail
* Introduced new fine-grained executor type traits
    * Detectors for execution functions
    * Traits for introspecting cross-cutting concerns
        * Introspection of mapping of agents to threads
        * Introspection of execution function blocking behavior
* Allocator support for single agent execution functions
* Renamed `thread_pool` to `static_thread_pool`
* New introduction

### Revision 0

* Initial design

# Proposed Wording
<|MERGE_RESOLUTION|>--- conflicted
+++ resolved
@@ -51,14 +51,11 @@
 
 ### Revision 7
 
-TODO
+Revision 7 of this proposal corrects wording bugs discovered by the authors after Revision 6's publication.
 
-<<<<<<< HEAD
 * Enhanced `static_query_v` to result in a default property value for executors which do not provide a `query` function for the property of interest
-=======
 * Revise `then_execute` and `bulk_then_execute`'s operational semantics to allow user functions to handle incoming exceptions thrown by preceding execution agents
 * Introduce `exception_arg` to disambiguate the user function's exceptional overload from its nonexceptional overload in `then_execute` and `bulk_then_execute`
->>>>>>> e8524c71
 
 ### Revision 6
 
