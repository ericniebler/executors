--- conflicted
+++ resolved
@@ -1015,14 +1015,7 @@
 
 ## Polymorphic executor wrappers
 
-<<<<<<< HEAD
-## General requirements on polymorphic executor wrappers
-=======
-### Class `one_way_executor`
-
-XXX this section has a lot of wording redundant with `any`. it would be nice if the constructors & 
-    modifiers effects/return clauses could say something like "as if by corresponding-expression-involving-some-expository-`std::any`-object"
->>>>>>> f6a63077
+### General requirements on polymorphic executor wrappers
 
 Polymorphic executors defined in this Technical Specification satisfy the `BaseExecutor`, `DefaultConstructible` (C++Std [defaultconstructible]), and `CopyAssignable` (C++Std [copyassignable]) requirements, and are defined as follows.
 
@@ -1092,13 +1085,9 @@
 
 *[Note:* To meet the `noexcept` requirements for executor copy constructors and move constructors, implementations may share a target between two or more `executor` objects. *--end note]*
 
-<<<<<<< HEAD
 The *target* is the executor object that is held by the wrapper.
-=======
-#### Construction and destruction
->>>>>>> f6a63077
-
-## Polymorphic executor constructors
+
+#### Polymorphic executor constructors
 
 ```
 C() noexcept;
@@ -1130,20 +1119,16 @@
 
 *Effects:* `*this` targets a copy of `e` initialized with `std::move(e)`.
 
-<<<<<<< HEAD
 ```
 template<class Executor, class ProtoAllocator>
   C(allocator_arg_t, const ProtoAllocator& a, Executor e);
 ```
-=======
-#### Assignment
->>>>>>> f6a63077
 
 *Effects:* `*this` targets a copy of `e` initialized with `std::move(e)`.
 
 A copy of the allocator argument is used to allocate memory, if necessary, for the internal data structures of the constructed `C` object.
 
-### Polymorphic executor assignment
+#### Polymorphic executor assignment
 
 ```
 C& operator=(const C& e) noexcept;
@@ -1161,45 +1146,31 @@
 
 *Returns:* `*this`.
 
-<<<<<<< HEAD
 ```
 C& operator=(nullptr_t) noexcept;
 ```
-=======
-#### Modifiers
->>>>>>> f6a63077
 
 *Effects:* `C(nullptr).swap(*this)`.
 
 *Returns:* `*this`.
 
-<<<<<<< HEAD
 ```
 template<class Executor> C& operator=(Executor e);
 ```
 
 *Effects:* `C(std::move(e)).swap(*this)`.
-=======
-#### Execution agent creation
-
-##### Member function `execute`
->>>>>>> f6a63077
 
 *Returns:* `*this`.
 
-### Polymorphic executor destructor
+#### Polymorphic executor destructor
 
 ```
 ~C();
 ```
 
-<<<<<<< HEAD
 *Effects:* If `*this != nullptr`, releases shared ownership of, or destroys, the target of `*this`.
-=======
-#### Non-member functions
->>>>>>> f6a63077
-
-### Polymorphic executor modifiers
+
+#### Polymorphic executor modifiers
 
 ```
 void swap(C& other) noexcept;
@@ -1214,7 +1185,7 @@
 
 *Effects:* `C(allocator_arg, a, std::move(e)).swap(*this)`.
 
-### Polymorphic executor operations
+#### Polymorphic executor operations
 
 ```
 context_type context() const noexcept;
@@ -1224,7 +1195,7 @@
 
 *Returns:* A polymorphic wrapper for `e.context()`, where `e` is the target object of `*this`.
 
-### Polymorphic executor capacity
+#### Polymorphic executor capacity
 
 ```
 explicit operator bool() const noexcept;
@@ -1232,7 +1203,7 @@
 
 *Returns:* `true` if `*this` has a target, otherwise `false`.
 
-### Polymorphic executor target access
+#### Polymorphic executor target access
 
 ```
 const type_info& target_type() const noexcept;
@@ -1248,7 +1219,7 @@
 *Returns:* If `target_type() == typeid(Executor)` a pointer to the stored executor target; otherwise a null pointer value.
 \end{itemdescr}
 
-### Polymorphic executor comparisons
+#### Polymorphic executor comparisons
 
 ```
 bool operator==(const C& a, const C& b) noexcept;
@@ -1281,7 +1252,7 @@
 
 *Returns:* `(bool) e`.
 
-### Polymorphic executor specialized algorithms
+#### Polymorphic executor specialized algorithms
 
 ```
 void swap(C& a, C& b) noexcept;
@@ -1289,7 +1260,7 @@
 
 *Effects:* `a.swap(b)`.
 
-## Class `one_way_executor`
+### Class `one_way_executor`
 
 Class `one_way_executor` satisfies the general requirements on polymorphic executor wrappers, with the additional definitions below.
 
