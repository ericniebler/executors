--- conflicted
+++ resolved
@@ -535,13 +535,9 @@
 
 ### Behavioral properties
 
-<<<<<<< HEAD
 Behavioral properties define a set of mutually-exclusive enumerator properties describing executor behavior.
 
-All behavioral property types `S`, their enumerator property types `S::E`*i*, and enumerator property objects `S::e`*i* conform to the following specification:
-=======
-Unless otherwise specified, behavioral properties conform to the following specification:
->>>>>>> 66112282
+Unless otherwise specified, behavioral property types `S`, their enumerator property types `S::E`*i*, and enumerator property objects `S::e`*i* conform to the following specification:
 
     struct S
     {
@@ -608,7 +604,6 @@
 * `p1` and `p2` are different types.
 
 
-<<<<<<< HEAD
 ```
 bool operator==(const S& a, const S& b);
 ```
@@ -616,9 +611,6 @@
 *Returns:* `true` if `a` and `b` were constructed from the same constructor; `false`, otherwise.
 
 #### Blocking properties
-=======
-The `possibly_blocking_t` conforms to the above specification, with the exception of the `static_query_v` member which is specified as follows.
->>>>>>> 66112282
 
 The `blocking_t` property describes what guarantees executors provide about the blocking behavior of their execution functions.
 
@@ -637,35 +629,31 @@
     struct possibly_t
     {
       template<class Executor>
-<<<<<<< HEAD
+      static constexpr blocking_t static_query_v
+        = see-below;
+
+      template<class Executor>
         friend constexpr blocking_t query(const Executor& ex, blocking_t::possibly_t);
     };
 
-This customization automatically enables the `blocking_t::possibly_t` property for all executors that do not otherwise support the `blocking_t::always_t` or `blocking_t::never_t` properties. [*Note:* That is, all executors are treated as possibly blocking unless otherwise specified. *--end note*]
+These members automatically enable the `blocking_t::possibly_t` property for all executors that do not otherwise support the `blocking_t::always_t` or `blocking_t::never_t` properties. [*Note:* That is, all executors are treated as possibly blocking unless otherwise specified. *--end note*]
+
+The `static_query_v` member is:
+
+* `Executor::query(blocking_t::possibly_t{})` if that is a well-formed constant expression.
+* ill-formed if `declval<Executor>.query(blocking_t::possibly_t{})` is well-formed;
+* ill-formed if `can_query_v<Executor, blocking_t::always_t>` is `true`;
+* ill-formed if `can_query_v<Executor, blocking_t::never_t>` is `true`;
+* otherwise `blocking.possibly`.
 
 ```
 template<class Executor>
   friend constexpr blocking_t query(const Executor& ex, blocking_t::possibly_t);
 ```
 
-*Returns:* `true`.
+*Returns:* `blocking.possibly`.
 
 *Remarks:* This function shall not participate in overload resolution unless `can_query_v<Executor, blocking_t::always_t> || can_query_v<Executor, blocking_t::never_t>` is `false`.
-=======
-        static constexpr bool static_query_v
-          = see-below;
-    };
-
-The `static_query_v` member is:
-
-* `Executor::query(possibly_blocking_t{})` if that is a well-formed constant expression.
-* ill-formed if `declval<Executor>.query(possibly_blocking_t{})` is well-formed;
-* ill-formed if `can_query_v<Executor, always_blocking_t>` is `true`;
-* ill-formed if `can_query_v<Executor, never_blocking_t>` is `true`;
-* otherwise `true`.
-
-[*Note:* This specification for `static_query_v` automatically enables the `possibly_blocking_t` property for all executors that do not otherwise support the `always_blocking_t` or `never_blocking_t` properties. That is, all executors are treated as possibly blocking unless otherwise specified. *--end note*]
->>>>>>> 66112282
 
 ##### `blocking_t::always_t` customization points
 
