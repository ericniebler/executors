### Header `<execution>` synopsis

```
namespace std {
namespace experimental {
inline namespace executors_v1 {
namespace execution {

  // Customization points:

  namespace {
    constexpr unspecified require = unspecified;
    constexpr unspecified prefer = unspecified;
    constexpr unspecified query = unspecified;
  }

  // Customization point type traits:

  template<class Executor, class... Properties> struct can_require;
  template<class Executor, class... Properties> struct can_prefer;
  template<class Executor, class Property> struct can_query;

  template<class Executor, class... Properties>
    constexpr bool can_require_v = can_require<Executor, Properties...>::value;
  template<class Executor, class... Properties>
    constexpr bool can_prefer_v = can_prefer<Executor, Properties...>::value;
  template<class Executor, class Property>
    constexpr bool can_query_v = can_query<Executor, Property>::value;

  // Associated execution context property:
  struct context_t;

  constexpr context_t context;

  // Directionality properties:

  struct oneway_t;
  struct twoway_t;
  struct then_t;

  constexpr oneway_t oneway;
  constexpr twoway_t twoway;
  constexpr then_t then;

  // Cardinality properties:

  struct single_t;
  struct bulk_t;

  constexpr single_t single;
  constexpr bulk_t bulk;

  // Blocking properties:

  struct possibly_blocking_t;
  struct always_blocking_t;
  struct never_blocking_t;

  constexpr possibly_blocking_t possibly_blocking;
  constexpr always_blocking_t always_blocking;
  constexpr never_blocking_t never_blocking;

  // Properties to allow adaptation of blocking and directionality:

  struct adaptable_blocking_t;
  struct not_adaptable_blocking_t;

  constexpr adaptable_blocking_t adaptable_blocking;
  constexpr not_adaptable_blocking_t not_adaptable_blocking;

  // Properties to indicate if submitted tasks represent continuations:

  struct not_continuation_t;
  struct continuation_t;

  constexpr not_continuation_t not_continuation;
  constexpr continuation_t continuation;

  // Properties to indicate likely task submission in the future:

  struct not_outstanding_work_t;
  struct outstanding_work_t;

  constexpr not_outstanding_work_t not_outstanding_work;
  constexpr outstanding_work_t outstanding_work;

  // Properties for bulk execution guarantees:

  struct bulk_sequenced_execution_t;
  struct bulk_parallel_execution_t;
  struct bulk_unsequenced_execution_t;

  constexpr bulk_sequenced_execution_t bulk_sequenced_execution;
  constexpr bulk_parallel_execution_t bulk_parallel_execution;
  constexpr bulk_unsequenced_execution_t bulk_unsequenced_execution;

  // Properties for mapping of execution on to threads:

  struct other_execution_mapping_t;
  struct thread_execution_mapping_t;
  struct new_thread_execution_mapping_t;

  constexpr other_execution_mapping_t other_execution_mapping;
  constexpr thread_execution_mapping_t thread_execution_mapping;
  constexpr new_thread_execution_mapping_t new_thread_execution_mapping;

  // Memory allocation properties:

  template <typename ProtoAllocator>
  struct allocator_t;

  constexpr allocator_t allocator;

  // Executor type traits:

  template<class Executor> struct is_oneway_executor;
  template<class Executor> struct is_twoway_executor;
  template<class Executor> struct is_then_executor;
  template<class Executor> struct is_bulk_oneway_executor;
  template<class Executor> struct is_bulk_twoway_executor;
  template<class Executor> struct is_bulk_then_executor;

  template<class Executor> constexpr bool is_oneway_executor_v = is_oneway_executor<Executor>::value;
  template<class Executor> constexpr bool is_twoway_executor_v = is_twoway_executor<Executor>::value;
  template<class Executor> constexpr bool is_then_executor_v = is_then_executor<Executor>::value;
  template<class Executor> constexpr bool is_bulk_oneway_executor_v = is_bulk_oneway_executor<Executor>::value;
  template<class Executor> constexpr bool is_bulk_twoway_executor_v = is_bulk_twoway_executor<Executor>::value;
  template<class Executor> constexpr bool is_bulk_then_executor_v = is_bulk_then_executor<Executor>::value;

  template<class Executor, class T> struct executor_future;
  template<class Executor> struct executor_shape;
  template<class Executor> struct executor_index;

  template<class Executor, class T> using executor_future_t = typename executor_future<Executor, T>::type;
  template<class Executor> using executor_shape_t = typename executor_shape<Executor>::type;
  template<class Executor> using executor_index_t = typename executor_index<Executor>::type;

  // Polymorphic executor wrappers:

  class bad_executor;

  template <class... SupportableProperties>
  class executor;
  template<class Property> struct prefer_only;

} // namespace execution
} // inline namespace executors_v1
} // namespace experimental
} // namespace std
```

## Requirements

### Customization point objects

*(The following text has been adapted from the draft Ranges Technical Specification.)*

A *customization point object* is a function object (C++ Std, [function.objects]) with a literal class type that interacts with user-defined types while enforcing semantic requirements on that interaction.

The type of a customization point object shall satisfy the requirements of `CopyConstructible` (C++Std [copyconstructible]) and `Destructible` (C++Std [destructible]).

All instances of a specific customization point object type shall be equal.

Let `t` be a (possibly const) customization point object of type `T`, and `args...` be a parameter pack expansion of some parameter pack `Args...`. The customization point object `t` shall be callable as `t(args...)` when the types of `Args...` meet the requirements specified in that customization point object's definition. Otherwise, `T` shall not have a function call operator that participates in overload resolution.

Each customization point object type constrains its return type to satisfy some particular type requirements.

The library defines several named customization point objects. In every translation unit where such a name is defined, it shall refer to the same instance of the customization point object.

[*Note:* Many of the customization points objects in the library evaluate function call expressions with an unqualified name which results in a call to a user-defined function found by argument dependent name lookup (C++Std [basic.lookup.argdep]). To preclude such an expression resulting in a call to unconstrained functions with the same name in namespace `std`, customization point objects specify that lookup for these expressions is performed in a context that includes deleted overloads matching the signatures of overloads defined in namespace `std`. When the deleted overloads are viable, user-defined overloads must be more specialized (C++Std [temp.func.order]) to be used by a customization point object. *--end note*]

### `Future` requirements

A type `F` meets the `Future` requirements for some value type `T` if `F` is `std::experimental::future<T>` (defined in the C++ Concurrency TS, ISO/IEC TS 19571:2016). [*Note:* This concept is included as a placeholder to be elaborated, with the expectation that the elaborated requirements for `Future` will expand the applicability of some executor customization points. *--end note*]

Forward progress guarantees are a property of the concrete `Future` type. [*Note:* `std::experimental::future<T>::wait()` blocks with forward progress guarantee delegation until the shared state is ready. *--end note*]

### `ProtoAllocator` requirements

A type `A` meets the `ProtoAllocator` requirements if `A` is `CopyConstructible` (C++Std [copyconstructible]), `Destructible` (C++Std [destructible]), and `allocator_traits<A>::rebind_alloc<U>` meets the allocator requirements (C++Std [allocator.requirements]), where `U` is an object type. [*Note:* For example, `std::allocator<void>` meets the proto-allocator requirements but not the allocator requirements. *--end note*] No comparison operator, copy operation, move operation, or swap operation on these types shall exit via an exception.

### General requirements on executors

An executor type shall satisfy the requirements of `CopyConstructible` (C++Std [copyconstructible]), `Destructible` (C++Std [destructible]), and `EqualityComparable` (C++Std [equalitycomparable]).

None of these concepts' operations, nor an executor type's swap operations, shall exit via an exception.

None of these concepts' operations, nor an executor type's associated execution functions, associated query functions, or other member functions defined in executor type requirements, shall introduce data races as a result of concurrent calls to those functions from different threads.

<<<<<<< HEAD
In the Table \ref{base_executor_requirements} below, `x1` and `x2` denote (possibly const) values of some executor type `X`, `mx1` denotes an xvalue of type `X`, and `u` denotes an identifier.

Table: (General executor requirements) \label{base_executor_requirements}

| Expression   | Type       | Assertion/note/pre-/post-condition |
|--------------|------------|------------------------------------|
| `X u(x1);` | | Shall not exit via an exception. <br/><br/>*Post:* `u == x1`. |
| `X u(mx1);` | | Shall not exit via an exception. <br/><br/>*Post:* `u` equals the prior value of `mx1`. |
| `x1 == x2` | `bool` | Returns `true` only if `x1.query(p)` and `x2.query(p)` are both well-formed and result in a non-void type and `x1.query(p) == x2.query(p)`, for each property `p` where either `x1.query(p)` or `x2.query(p)` is well-formed. [*Note:* The above requirements imply that `x1 == x2` returns `true` if `x1` and `x2` can be interchanged with identical effects. Returning `false` does not necessarily imply that the effects are not identical. *--end note*] `operator==` shall be reflexive, symmetric, and transitive, and shall not exit via an exception. |
| `x1 != x2` | `bool` | Same as `!(x1 == x2)`. |

[*Commentary: The equality operator is specified primarily as an aid to support postconditons on executor copy construction and move construction. The key word in supporting these postconditions is "interchanged". That is, if a copy is substituted for the original executor it shall produce identical effects, provided the expression, calling context, and program state are otherwise identical. Calls to the copied executor from a different context or program state are not required to produce identical effects, and this is not considered an "interchanged" use of an executor. In particular, even consecutive calls to the same executor need not produce identical effects since the program state has already altered.*]
=======
An executor type's destructor shall not block pending completion of the submitted function objects. [*Note:* The ability to wait for completion of submitted function objects may be provided by the associated execution context. *--end note*]
>>>>>>> 28a5b351

### `OneWayExecutor` requirements

The `OneWayExecutor` requirements specify requirements for executors which create execution agents. A type `X` satisfies the `OneWayExecutor` requirements if it satisfies the general requirements on executors, as well as the requirements in the table below.

[*Note:* `OneWayExecutor`s provides fire-and-forget semantics without a channel for awaiting the completion of a submitted function object and obtaining its result. *--end note*]

In the Table below, `x` denotes a (possibly const) executor object of type `X` and `f` denotes a function object of type `F&&` callable as `DECAY_COPY(std::forward<F>(f))()` and where `decay_t<F>` satisfies the `MoveConstructible` requirements.

| Expression | Return Type | Operational semantics |
|------------|-------------|---------------------- |
| `x.execute(f)` | `void` | Creates an execution agent which invokes `DECAY_COPY( std::forward<F>(f))()` at most once, with the call to `DECAY_COPY` being evaluated in the thread that called `execute`. <br/> <br/> May block pending completion of `DECAY_COPY( std::forward<F>(f))()`. <br/> <br/> The invocation of `execute` synchronizes with (C++Std [intro.multithread]) the invocation of `f`. <br/> <br/> `execute` shall not propagate any exception thrown by `DECAY_COPY( std::forward<F>(f))()` or any other function submitted to the executor. [*Note:* The treatment of exceptions thrown by one-way submitted functions and the forward progress guarantee of execution agents created by one-way execution functions are specific to the concrete executor type. *--end note.*] |

### `TwoWayExecutor` requirements

The `TwoWayExecutor` requirements specify requirements for executors which create execution agents with a channel for awaiting the completion of a submitted function object and obtaining its result.

A type `X` satisfies the `TwoWayExecutor` requirements if it satisfies the general requirements on executors, as well as the requirements in the table below.

In the Table below, `x` denotes a (possibly const) executor object of type `X`, `f` denotes a function object of type `F&&` callable as `DECAY_COPY(std::forward<F>(f))()` and where `decay_t<F>` satisfies the `MoveConstructible` requirements, and `R` denotes the type of the expression `DECAY_COPY(std::forward<F>(f))()`.

| Expression | Return Type | Operational semantics |
|------------|-------------|---------------------- |
| `x.twoway_execute(f)` | A type that satisfies the `Future` requirements for the value type `R`. | Creates an execution agent which invokes `DECAY_COPY( std::forward<F>(f))()` at most once, with the call to `DECAY_COPY` being evaluated in the thread that called `twoway_execute`. <br/> <br/> May block pending completion of `DECAY_COPY( std::forward<F>(f))()`. <br/> <br/> The invocation of `twoway_execute` synchronizes with (C++Std [intro.multithread]) the invocation of `f`. <br/> <br/> Stores the result of `DECAY_COPY( std::forward<F>(f))()`, or any exception thrown by `DECAY_COPY( std::forward<F>(f))()`, in the associated shared state of the resulting `Future`. |

### `ThenExecutor` requirements

The `ThenExecutor` requirements specify requirements for executors which create execution agents whose initiation is predicated on the readiness of a specified future, and which provide a channel for awaiting the completion of the submitted function object and obtaining its result.

A type `X` satisfies the `ThenExecutor` requirements if it satisfies the general requirements on executors, as well as the requirements in the table below.

In the Table below, `x` denotes a (possibly const) executor object of type `X`, `fut` denotes a future object satisfying the Future requirements, `f` denotes a function object of type `F&&` callable as `DECAY_COPY(std::forward<F>(f))(fut)` and where `decay_t<F>` satisfies the `MoveConstructible` requirements, and `R` denotes the type of the expression `DECAY_COPY(std::forward<F>(f))(fut)`.

| Expression | Return Type | Operational semantics |
|------------|-------------|---------------------- |
| `x.then_execute(f, fut)` | A type that satisfies the `Future` requirements for the value type `R`. | When `fut` is ready, creates an execution agent which invokes `DECAY_COPY( std::forward<F>(f))(fut)` at most once, with the call to `DECAY_COPY` being evaluated in the thread that called `then_execute`. <br/> <br/> May block pending completion of `DECAY_COPY( std::forward<F>(f))(fut)`. <br/> <br/> The invocation of `then_execute` synchronizes with (C++Std [intro.multithread]) the invocation of `f`. <br/> <br/> Stores the result of `DECAY_COPY( std::forward<F>(f))(fut)`, or any exception thrown by `DECAY_COPY( std::forward<F>(f))(fut)`, in the associated shared state of the resulting `Future`. |

### `BulkOneWayExecutor` requirements

The `BulkOneWayExecutor` requirements specify requirements for executors which create groups of execution agents in bulk from a single execution function, without a channel for awaiting the completion of the submitted function object invocations and obtaining their result. [*Note:* That is, the executor provides fire-and-forget semantics. *--end note*]

A type `X` satisfies the `BulkOneWayExecutor` requirements if it satisfies the general requirements on executors, as well as the requirements in the table below.

In the Table below,

  * `x` denotes a (possibly const) executor object of type `X`,
  * `n` denotes a shape object whose type is `executor_shape_t<X>`,
  * `sf` denotes a `CopyConstructible` function object with zero arguments whose result type is `S`,
  * `i` denotes a (possibly const) object whose type is `executor_index_t<X>`,
  * `s` denotes an object whose type is `S`,
  * `f` denotes a function object of type `F&&` callable as `DECAY_COPY(std::forward<F>(f))(i, s)` and where `decay_t<F>` satisfies the `MoveConstructible` requirements.

| Expression | Return Type | Operational semantics |
|------------|-------------|---------------------- |
| `x.bulk_execute(f, n, sf)` | `void` | Invokes `sf()` on an unspecified execution agent to produce the value `s`. Creates a group of execution agents of shape `n` which invokes `DECAY_COPY( std::forward<F>(f))(i, s)` at most once for each value of `i` in the range `[0,n)`, with the call to `DECAY_COPY` being evaluated in the thread that called `bulk_execute`. <br/> <br/> May block pending completion of one or more calls to `DECAY_COPY( std::forward<F>(f))(i, s)`. <br/> <br/> The invocation of `bulk_execute` synchronizes with (C++Std [intro.multithread]) the invocations of `f`. <br/> <br/> `bulk_execute` shall not propagate any exception thrown by `DECAY_COPY( std::forward<F>(f))(i, s)` or any other function submitted to the executor. [*Note:* The treatment of exceptions thrown by bulk one-way submitted functions and the forward progress guarantee of execution agents created by one-way execution functions is specific to the concrete executor type. *--end note.*] |

### `BulkTwoWayExecutor` requirements

The `BulkTwoWayExecutor` requirements specify requirements for executors which create groups of execution agents in bulk from a single execution function with a channel for awaiting the completion of a submitted function object invoked by those execution agents and obtaining its result.

A type `X` satisfies the `BulkTwoWayExecutor` requirements if it satisfies the general requirements on executors, as well as the requirements in the table below.

In the Table below,

  * `x` denotes a (possibly const) executor object of type `X`,
  * `n` denotes a shape object whose type is `executor_shape_t<X>`,
  * `rf` denotes a `CopyConstructible` function object with zero arguments whose result type is `R`,
  * `sf` denotes a `CopyConstructible` function object with zero arguments whose result type is `S`,
  * `i` denotes a (possibly const) object whose type is `executor_index_t<X>`,
  * `s` denotes an object whose type is `S`,
  * if `R` is non-void,
    * `r` denotes an object whose type is `R`,
    * `f` denotes a function object of type `F&&` callable as `DECAY_COPY(std::forward<F>(f))(i, r, s)` and where `decay_t<F>` satisfies the `MoveConstructible` requirements.
  * if `R` is void,
    * `f` denotes a function object of type `F&&` callable as `DECAY_COPY(std::forward<F>(f))(i, s)` and where `decay_t<F>` satisfies the `MoveConstructible` requirements.

| Expression | Return Type | Operational semantics |
|------------|-------------|---------------------- |
| `x.bulk_twoway_execute(f, n, rf, sf)` | A type that satisfies the `Future` requirements for the value type `R`. | If `R` is non-void, invokes `rf()` on an unspecified execution agent to produce the value `r`. Invokes `sf()` on an unspecified execution agent to produce the value `s`. Creates a group of execution agents of shape `n` which invokes `DECAY_COPY( std::forward<F>(f))(i, r, s)` if `R` is non-void, and otherwise invokes `DECAY_COPY( std::forward<F>(f))(i, s)`, at most once for each value of `i` in the range `[0,n)`, with the call to `DECAY_COPY` being evaluated in the thread that called `bulk_twoway_execute`. <br/> <br/> May block pending completion of one or more invocations of `f`. <br/> <br/> The invocation of `bulk_twoway_execute` synchronizes with (C++Std [intro.multithread]) the invocations of `f`. <br/> <br/> Once all invocations of `f` finish execution, stores `r`, or any exception thrown by an invocation of `f`, in the associated shared state of the resulting `Future`. |

### `BulkThenExecutor` requirements

The `BulkThenExecutor` requirements specify requirements for executors which create execution agents whose initiation is predicated on the readiness of a specified future, and which provide a channel for awaiting the completion of the submitted function object and obtaining its result.

A type `X` satisfies the `BulkThenExecutor` requirements if it satisfies the general requirements on executors, as well as the requirements in the table below.

In the Table below,

  * `x` denotes a (possibly const) executor object of type `X`,
  * `n` denotes a shape object whose type is `executor_shape_t<X>`,
  * `fut` denotes a future object satisfying the Future requirements,
  * `rf` denotes a `CopyConstructible` function object with zero arguments whose result type is `R`,
  * `sf` denotes a `CopyConstructible` function object with zero arguments whose result type is `S`,
  * `i` denotes a (possibly const) object whose type is `executor_index_t<X>`,
  * `s` denotes an object whose type is `S`,
  * if `R` is non-void,
    * `r` denotes an object whose type is `R`,
    * `f` denotes a function object of type `F&&` callable as `DECAY_COPY(std::forward<F>(f))(i, fut, r, s)` and where `decay_t<F>` satisfies the `MoveConstructible` requirements.
  * if `R` is void,
    * `f` denotes a function object of type `F&&` callable as `DECAY_COPY(std::forward<F>(f))(i, fut, s)` and where `decay_t<F>` satisfies the `MoveConstructible` requirements.

| Expression | Return Type | Operational semantics |
|------------|-------------|---------------------- |
| `x.bulk_then_execute(f, n, fut, rf, sf)` | A type that satisfies the `Future` requirements for the value type `R`. | If `R` is non-void, invokes `rf()` on an unspecified execution agent to produce the value `r`. Invokes `sf()` on an unspecified execution agent to produce the value `s`. When `fut` is ready, creates a group of execution agents of shape `n` which invokes `DECAY_COPY( std::forward<F>(f))(i, fut, r, s)` if `R` is non-void, and otherwise invokes `DECAY_COPY( std::forward<F>(f))(i, fut, s)`, at most once for each value of `i` in the range `[0,n)`, with the call to `DECAY_COPY` being evaluated in the thread that called `bulk_then_execute`. <br/> <br/> May block pending completion of one or more invocations of `f`. <br/> <br/> The invocation of `bulk_then_execute` synchronizes with (C++Std [intro.multithread]) the invocations of `f`. <br/> <br/> Once all invocations of `f` finish execution, stores `r`, or any exception thrown by an invocation of `f`, in the associated shared state of the resulting `Future`. |

## Executor customization points

*Executor customization points* are functions which adapt an executor's properties. Executor customization points enable uniform use of executors in generic contexts.

When an executor customization point named *NAME* invokes a free execution function of the same name, overload resolution is performed in a context that includes the declaration `void` *NAME*`(auto&... args) = delete;`, where `sizeof...(args)` is the arity of the free execution function. This context also does not include a declaration of the executor customization point.

[*Note:* This provision allows executor customization points to call the executor's free, non-member execution function of the same name without recursion. *--end note*]

Whenever `std::experimental::executors_v1::execution::`*NAME*`(`*ARGS*`)` is a valid expression, that expression satisfies the syntactic requirements for the free execution function named *NAME* with arity `sizeof...(`*ARGS*`)` with that free execution function's semantics.

### `require`

    namespace {
      constexpr unspecified require = unspecified;
    }

The name `require` denotes a customization point. The effect of the expression `std::experimental::executors_v1::execution::require(E, P0, Pn...)` for some expressions `E` and `P0`, and where `Pn...` represents `N` expressions (where `N` is 0 or more), is equivalent to:

* If `N == 0`, `P0::is_requirable` is true, and the expression `decay_t<decltype(P0)>::template static_query_v<decay_t<decltype(E)>> == decay_t<decltype(P0)>::value()` is a well-formed constant expression with value `true`, `E`.

* If `N == 0`, `P0::is_requirable` is true, and the expression `(E).require(P0)` is well-formed, `(E).require(P0)`.

* If `N == 0`, `P0::is_requirable` is true, and the expression `require(E, P0)` is well-formed, `require(E, P0)`.

* If `N > 0` and the expression `std::experimental::executors_v1::execution::require( std::experimental::executors_v1::execution::require(E, P0), Pn...)` is well formed, `std::experimental::executors_v1::execution::require( std::experimental::executors_v1::execution::require(E, P0), Pn...)`.

* Otherwise, `std::experimental::executors_v1::execution::require(E, P0, Pn...)` is ill-formed.

### `prefer`

    namespace {
      constexpr unspecified prefer = unspecified;
    }

The name `prefer` denotes a customization point. The effect of the expression `std::experimental::executors_v1::execution::prefer(E, P0, Pn...)` for some expressions `E` and `P0`, and where `Pn...` represents `N` expressions (where `N` is 0 or more), is equivalent to:

* If `N == 0`, `P0::is_preferable` is true, and the expression `decay_t<decltype(P0)>::template static_query_v<decay_t<decltype(E)>> == decay_t<decltype(P0)>::value()` is a well-formed constant expression with value `true`, `E`.

* If `N == 0`, `P0::is_preferable` is true,  and the expression `(E).require(P0)` is well-formed, `(E).require(P0)`.

* If `N == 0`, `P0::is_preferable` is true, and the expression `prefer(E, P0)` is well-formed, `prefer(E, P0)`.

* If `N == 0` and `P0::is_preferable` is true, `E`.

* If `N > 0` and the expression `std::experimental::executors_v1::execution::prefer( std::experimental::executors_v1::execution::prefer(E, P0), Pn...)` is well formed, `std::experimental::executors_v1::execution::prefer( std::experimental::executors_v1::execution::prefer(E, P0), Pn...)`.

* Otherwise, `std::experimental::executors_v1::execution::require(E, P0, Pn...)` is ill-formed.

### `query`

    namespace {
      constexpr unspecified query = unspecified;
    }

The name `query` denotes a customization point. The effect of the expression `std::experimental::executors_v1::execution::query(E, P)` for some expressions `E` and `P` is equivalent to:

* If the expression `decay_t<decltype(P0)>::template static_query_v<decay_t<decltype(E)>>` is a well-formed constant expression, `decay_t<decltype(P0)>::template static_query_v<decay_t<decltype(E)>>`.

* If the expression `(E).query(P0)` is well-formed, `(E).query(P0)`.

* If the expression `query(E, P0)` is well-formed, `query(E, P0)`.

* Otherwise, `std::experimental::executors_v1::execution::query(E, P)` is ill-formed.

### Customization point type traits

    template<class Executor, class... Properties> struct can_require;
    template<class Executor, class... Properties> struct can_prefer;
    template<class Executor, class Property> struct can_query;

This sub-clause contains templates that may be used to query the properties of a type at compile time. Each of these templates is a UnaryTypeTrait (C++Std [meta.rqmts]) with a BaseCharacteristic of `true_type` if the corresponding condition is true, otherwise `false_type`.

| Template                   | Condition           | Preconditions  |
|----------------------------|---------------------|----------------|
| `template<class T>` <br/>`struct can_require` | The expression `std::experimental::executors_v1::execution::require( declval<const Executor>(), declval<Properties>()...)` is well formed. | `T` is a complete type. |
| `template<class T>` <br/>`struct can_prefer` | The expression `std::experimental::executors_v1::execution::prefer( declval<const Executor>(), declval<Properties>()...)` is well formed. | `T` is a complete type. |
| `template<class T>` <br/>`struct can_query` | The expression `std::experimental::executors_v1::execution::query( declval<const Executor>(), declval<Property>())` is well formed. | `T` is a complete type. |

## Executor properties

### In general

An executor's behavior in generic contexts is determined by a set of executor properties, and each executor property imposes certain requirements on the executor.

Given an existing executor, a related executor with different properties may be created by calling the `require` member or non-member functions. These functions behave according the table below. In the table below, `x` denotes a (possibly const) executor object of type `X`, and `p` denotes a (possibly const) property object.

[*Note:* As a general design note properties which define a mutually exclusive pair, that describe an enabled or non-enabled behaviour follow the convention of having the same property name for both with the `not_` prefix to the property for the non-enabled behaviour. *--end note*]

| Expression | Comments |
|------------|----------|
| `x.require(p)` <br/> `require(x,p)` | Returns an executor object with the requested property `p` added to the set. All other properties of the returned executor are identical to those of `x`, except where those properties are described below as being mutually exclusive to `p`. In this case, the mutually exclusive properties are implicitly removed from the set associated with the returned executor. <br/> <br/> The expression is ill formed if an executor is unable to add the requested property. |

The current value of an executor's properties can be queried by calling the `query` function. This function behaves according the table below. In the table below, `x` denotes a (possibly const) executor object of type `X`, and `p` denotes a (possibly const) property object.

| Expression | Comments |
|------------|----------|
| `x.query(p)` | Returns the current value of the requested property `p`. The expression is ill formed if an executor is unable to return the requested property. |

### Requirements on properties

A property type `P` shall provide:

* A nested constant expression named `is_requirable` of type `bool`, usable as `P::is_requirable`.
* A nested constant expression named `is_preferable` of type `bool`, usable as `P::is_preferable`.

[*Note:* These constants are used to determine whether the property can be used with the `require` and `prefer` customization points, respectively. *--end note*]

A property type `P` may provide a nested type `polymorphic_query_result_type`. [*Note:* When present, this type allows the property to be used with the polymorphic `executor` wrapper. *--end note*]

A property type `P` may provide:

* A nested variable template `static_query_v`, usable as `P::static_query_v<Executor>`. This may be conditionally present.
* A member function `value()`.

If both `static_query_v` and `value()` are present, they shall return the same type and this type shall satisfy the `EqualityComparable` requirements.

[*Note:* These are used to determine whether a `require` call would result in an identity transformation. *--end note*]

### Query-only properties

#### Associated execution context property

    struct context_t
    {
      static constexpr bool is_requirable = false;
      static constexpr bool is_preferable = false;

      using polymorphic_query_result_type = any; // TODO: alternatively consider void*, or simply omitting the type.

      template<class Executor>
        static constexpr bool static_query_v
          = Executor::query(context_t());
    };

The `context_t` property can be used only with `query`, which returns the **execution context** associated with the executor.

An execution context is a program object that represents a specific collection of execution resources and the **execution agents** that exist within those resources. Execution agents are units of execution, and a 1-to-1 mapping exists between an execution agent and an invocation of a callable function object submitted via the executor.

### Interface-changing properties

#### Directionality properties

    struct oneway_t;
    struct twoway_t;
    struct then_t;

The directionality properties conform to the following specification:

    struct S
    {
      static constexpr bool is_requirable = true;
      static constexpr bool is_preferable = false;

      using polymorphic_query_result_type = bool;

      template<class Executor>
        static constexpr bool static_query_v
          = see-below;

      static constexpr bool value() const { return true; }
    };

| Property | Requirements |
|----------|--------------|
| `oneway_t` | The executor type satisfies the `OneWayExecutor` or `BulkOneWayExecutor` requirements. |
| `twoway_t` | The executor type satisfies the `TwoWayExecutor` or `BulkTwoWayExecutor` requirements. |
| `then_t` | The executor type satisfies the `ThenExecutor` or `BulkThenExecutor` requirements. |

`S::static_query_v<Executor>` is true if and only if `Executor` fulfills `S`'s requirements.

The `oneway_t`, `twoway_t` and `then_t` properties are not mutually exclusive.

##### `twoway_t` customization points

In addition to conforming to the above specification, the `twoway_t` property provides the following customization:

    struct twoway_t
    {
      template<class Executor>
        friend see-below require(Executor ex, twoway_t);
    };

If the executor has the `oneway_t` and `adaptable_blocking_t` properties, this customization returns an adapter that implements the twoway property and its requirements.

*Returns:* A value `e1` of type `E1` that holds a copy of `ex`. If `Executor` satisfies the `OneWayExecutor` requirements, `E1` shall satisfy the `OneWayExecutor` requirements by providing member functions `require`, `query`, and `execute` that forward to the corresponding member functions of the copy of `ex`, if present, and `E1` shall satisfy the `TwoWayExecutor` requirements by implementing `twoway_execute` in terms of `execute`. Similarly, if `Executor` satisfies the `BulkOneWayExecutor` requirements, `E1` shall satisfy the `BulkOneWayExecutor` requirements by providing member functions `require`, `query`, and `bulk_execute` that forward to the corresponding member functions of the copy of `ex`, if present, and `E1` shall satisfy the `BulkTwoWayExecutor` requirements by implementing `bulk_twoway_execute` in terms of `bulk_execute`. For some type `T`, the type yielded by `executor_future_t<E1, T>` is `std::experimental::future<T>`. `e1` has the same executor properties as `ex`, except for the addition of the `twoway_t` property.

*Remarks:* This function shall not participate in overload resolution unless `is_twoway_executor_v<Executor> ||` `is_bulk_twoway_executor_v<Executor>` is false, `is_oneway_executor_v<Executor>` `||` `is_bulk_oneway_executor_v<Executor>` is true, and `adaptable_blocking_t::static_query_v<Executor>` is a constant expression with value `true`.

#### Cardinality properties

    struct single_t;
    struct bulk_t;

The cardinality properties conform to the following specification:

    struct S
    {
      static constexpr bool is_requirable = true;
      static constexpr bool is_preferable = false;

      using polymorphic_query_result_type = bool;

      template<class Executor>
        static constexpr bool static_query_v
          = see-below;

      static constexpr bool value() const { return true; }
    };

| Property | Requirements |
|----------|--------------|
| `single_t` | The executor type satisfies the `OneWayExecutor`, `TwoWayExecutor`, or `ThenExecutor` requirements. |
| `bulk_t` | The executor type satisfies the `BulkOneWayExecutor`, `BulkTwoWayExecutor`, or `BulkThenExecutor` requirements. |

`S::static_query_v<Executor>` is true if and only if `Executor` fulfills `S`'s requirements.

The `single_t` and `bulk_t` properties are not mutually exclusive.

##### `bulk_t` customization points

In addition to conforming to the above specification, the `bulk_t` property provides the following customization:

    struct bulk_t
    {
      template<class Executor>
        friend see-below require(Executor ex, bulk_t);
    };

If the executor has the `oneway_t` property, this customization returns an adapter that implements the bulk property and its requirements.

```
template<class Executor>
  friend see-below require(Executor ex, bulk_t);
```

*Returns:* A value `e1` of type `E1` that holds a copy of `ex`. If `Executor` satisfies the `OneWayExecutor` requirements, `E1` shall satisfy the `OneWayExecutor` requirements by providing member functions `require`, `query`, and `execute` that forward to the corresponding member functions of the copy of `ex`, if present, and `E1` shall satisfy the `BulkExecutor` requirements by implementing `bulk_execute` in terms of `execute`. If `Executor` also satisfies the `TwoWayExecutor` requirements, `E1` shall satisfy the `TwoWayExecutor` requirements by providing the member function `twoway_execute` that forwards to the corresponding member function of the copy of `ex`, if present, and `E1` shall satisfy the `BulkTwoWayExecutor` requirements by implementing `bulk_twoway_execute` in terms of `bulk_execute`. `e1` has the same executor properties as `ex`, except for the addition of the `bulk_t` property.

*Remarks:* This function shall not participate in overload resolution unless `is_bulk_oneway_executor_v<Executor> ||` `is_bulk_twoway_executor_v<Executor>` is false, and `is_oneway_executor_v<Executor>` is true.

### Behavioral properties

Behavioral properties conform to the following specification:

    struct S
    {
      static constexpr bool is_requirable = true;
      static constexpr bool is_preferable = true;

      using polymorphic_query_result_type = bool;

      template<class Executor>
        static constexpr bool static_query_v
          = Executor::query(S());

      static constexpr bool value() const { return true; }
    };

The result of the `query` customization point for a behavioral property is
`true` if the property is present in the executor, and `false` if it is not.

#### Blocking properties

    struct possibly_blocking_t;
    struct always_blocking_t;
    struct never_blocking_t;

| Property | Requirements |
|----------|--------------|
| `possibly_blocking_t` | A call to an executor's execution function may block pending completion of one or more of the execution agents created by that execution function. |
| `always_blocking_t` | A call to an executor's execution function shall block until completion of all execution agents created by that execution function. |
| `never_blocking_t` | A call to an executor's execution function shall not block pending completion of the execution agents created by that execution function. |

The `possibly_blocking_t`, `always_blocking_t` and `never_blocking_t` properties are mutually exclusive.

[*Note:* The guarantees of `possibly_blocking_t`, `always_blocking_t` and `never_blocking_t` implies the relationships: `possibly_blocking < always_blocking` and `possibly_blocking < never_blocking` *--end note*]

##### `possibly_blocking_t` customization points

In addition to conforming to the above specification, the `possibly_blocking_t` property provides the following customization:

    struct possibly_blocking_t
    {
      template<class Executor>
        friend constexpr bool query(const Executor& ex, possibly_blocking_t);
    };

This customization automatically enables the `possibly_blocking_t` property for all executors that do not otherwise support the `always_blocking_t` or `never_blocking_t` properties. [*Note:* That is, all executors are treated as possibly blocking unless otherwise specified. *--end note*]

```
template<class Executor>
  friend constexpr bool query(const Executor& ex, possibly_blocking_t);
```

*Returns:* `true`.

*Remarks:* This function shall not participate in overload resolution unless `can_query_v<Executor, always_blocking_t> || can_query_v<Executor, never_blocking_t>` is `false`.

##### `always_blocking_t` customization points

In addition to conforming to the above specification, the `always_blocking_t` property provides the following customization:

    struct always_blocking_t
    {
      template<class Executor>
        friend see-below require(Executor ex, always_blocking_t);
    };

If the executor has the `adaptable_blocking_t` property, this customization uses an adapter to implement the `always_blocking_t` property.

```
template<class Executor>
  friend see-below require(Executor ex, always_blocking_t);
```

*Returns:* A value `e1` of type `E1` that holds a copy of `ex`. If `Executor` satisfies the `OneWayExecutor` requirements, `E1` shall satisfy the `OneWayExecutor` requirements by providing member functions `require`, `query`, and `execute` that forward to the corresponding member functions of the copy of `ex`. If `Executor` satisfies the `TwoWayExecutor` requirements, `E1` shall satisfy the `TwoWayExecutor` requirements by providing member functions `require`, `query`, and `twoway_execute` that forward to the corresponding member functions of the copy of `ex`. If `Executor` satisfies the `BulkOneWayExecutor` requirements, `E1` shall satisfy the `BulkOneWayExecutor` requirements by providing member functions `require`, `query`, and `bulk_execute` that forward to the corresponding member functions of the copy of `ex`. If `Executor` satisfies the `BulkTwoWayExecutor` requirements, `E1` shall satisfy the `BulkTwoWayExecutor` requirements by providing member functions `require`, `query`, and `bulk_twoway_execute` that forward to the corresponding member functions of the copy of `ex`. In addition, `E1` provides an overload of `require` such that `e1.require(always_blocking)` returns a copy of `e1`, an overload of `query` such that `e1.query(always_blocking)` returns `true`, and all functions `execute`, `twoway_execute`, `bulk_execute`, and `bulk_twoway_execute` shall block the calling thread until the submitted functions have finished execution. `e1` has the same executor properties as `ex`, except for the addition of the `always_blocking_t` property, and removal of `never_blocking_t` and `possibly_blocking_t` properties if present.

*Remarks:* This function shall not participate in overload resolution unless `adaptable_blocking_t::static_query_v<Executor>` is `true`.

#### Properties to indicate if blocking and directionality may be adapted

    struct adaptable_blocking_t;
    struct not_adaptable_blocking_t;

| Property | Requirements |
|----------|--------------|
| `adaptable_blocking_t` | The `require` customization point may adapt the executor to add the `two_way_t` or `always_blocking_t` properties. |
| `not_adaptable_blocking_t` | The `require` customization point may not adapt the executor to add the `two_way_t` or `always_blocking_t` properties. |

The `not_adaptable_blocking_t` and `adaptable_blocking_t` properties are mutually exclusive.

[*Note:* The `two_way_t` property is included here as the `require` customization point's `two_way_t` adaptation is specified in terms of `std::experimental::future`, and that template supports blocking wait operations. *--end note*]

##### `adaptable_blocking_t` customization points

In addition to conforming to the above specification, the `adaptable_blocking_t` property provides the following customization:

    struct adaptable_blocking_t
    {
      template<class Executor>
        friend see-below require(Executor ex, adaptable_blocking_t);
    };

This customization uses an adapter to implement the `adaptable_blocking_t` property.

```
template<class Executor>
  friend see-below require(Executor ex, adaptable_blocking_t);
```

*Returns:* A value `e1` of type `E1` that holds a copy of `ex`. If `Executor` satisfies the `OneWayExecutor` requirements, `E1` shall satisfy the `OneWayExecutor` requirements by providing member functions `require`, `query`, and `execute` that forward to the corresponding member functions of the copy of `ex`. If `Executor` satisfies the `TwoWayExecutor` requirements, `E1` shall satisfy the `TwoWayExecutor` requirements by providing member functions `require`, `query`, and `twoway_execute` that forward to the corresponding member functions of the copy of `ex`. If `Executor` satisfies the `BulkOneWayExecutor` requirements, `E1` shall satisfy the `BulkOneWayExecutor` requirements by providing member functions `require`, `query`, and `bulk_execute` that forward to the corresponding member functions of the copy of `ex`. If `Executor` satisfies the `BulkTwoWayExecutor` requirements, `E1` shall satisfy the `BulkTwoWayExecutor` requirements by providing member functions `require`, `query`, and `bulk_twoway_execute` that forward to the corresponding member functions of the copy of `ex`. In addition, `adaptable_blocking_t::static_query_v<E1>` is `true`, and `e1.require(not_adaptable_blocking)` yields a copy of `ex`. `e1` has the same executor properties as `ex`, except for the addition of the `adaptable_blocking_t` property.

#### Properties to indicate if submitted tasks represent continuations

    struct continuation_t;
    struct not_continuation_t;

| Property | Requirements |
|----------|--------------|
| `continuation_t` | Function objects submitted through the executor represent continuations of the caller. If the caller is a lightweight execution agent managed by the executor or its associated execution context, the execution of the submitted function object may be deferred until the caller completes. |
| `not_continuation_t` | Function objects submitted through the executor do not represent continuations of the caller. |

The `not_continuation_t` and `continuation_t` properties are mutually exclusive.

#### Properties to indicate likely task submission in the future

    struct not_outstanding_work_t;
    struct outstanding_work_t;

| Property | Requirements |
|----------|--------------|
| `outstanding_work_t` | The existence of the executor object represents an indication of likely future submission of a function object. The executor or its associated execution context may choose to maintain execution resources in anticipation of this submission. |
| `not_outstanding_work_t` | The existence of the executor object does not indicate any likely future submission of a function object. |

The `not_outstanding_work_t` and `outstanding_work_t` properties are mutually exclusive.

[*Note:* The `outstanding_work_t` and `not_outstanding_work_t` properties are use to communicate to the associated execution context intended future work submission on the executor. The intended effect of the properties is the behavior of execution context's facilities for awaiting outstanding work; specifically whether it considers the existance of the executor object with the `outstanding_work_t` property enabled outstanding work when deciding what to wait on. However this will be largely defined by the execution context implementation. It is intended that the execution context will define its wait facilities and on-destruction behaviour and provide an interface for querying this. An initial work towards this is included in P0737r0. *--end note*]

#### Properties for bulk execution guarantees

These properties communicate the forward progress and ordering guarantees of execution agents with respect to other agents within the same bulk submission.

    struct bulk_sequenced_execution_t;
    struct bulk_parallel_execution_t;
    struct bulk_unsequenced_execution_t;

| Property | Requirements |
|----------|--------------|
| `bulk_sequenced_execution_t` | Execution agents within the same bulk execution may not be parallelized. |
| `bulk_parallel_execution_t` | Execution agents within the same bulk execution may be parallelized. |
| `bulk_unsequenced_execution_t` | Execution agents within the same bulk execution may be parallelized and vectorized. |

Execution agents created by executors with the `bulk_sequenced_execution_t` property execute in sequence in lexicographic order of their indices.

Execution agents created by executors with the `bulk_parallel_execution_t` property execute with a parallel forward progress guarantee. Any such agents executing in the same thread of execution are indeterminately sequenced with respect to each other. [*Note:* It is the caller's responsibility to ensure that the invocation does not introduce data races or deadlocks. *--end note*]

Execution agents created by executors with the `bulk_unsequenced_execution_t` property may execute in an unordered fashion. Any such agents executing in the same thread of execution are unsequenced with respect to each other. [*Note:* This means that multiple execution agents may be interleaved on a single thread of execution, which overrides the usual guarantee from [intro.execution] that function executions do not interleave with one another. *--end note*]

[*Editorial note:* The descriptions of these properties were ported from [algorithms.parallel.user]. The intention is that a future standard will specify execution policy behavior in terms of the fundamental properties of their associated executors. We did not include the accompanying code examples from [algorithms.parallel.user] because the examples seem easier to understand when illustrated by `std::for_each`. *--end editorial note*]

[*Note:* The guarantees provided by these properties implies the relationship: `bulk_unsequenced_execution < bulk_parallel_execution < bulk_sequenced_execution`. *--end note*]

[*Editorial note:* The note above is intended to describe when one bulk executor can be substituted for another and provide the required semantics. For example, if a user needs sequenced execution, then only an executor with the `bulk_sequenced_execution_t` property will do. On the other hand, if a user only needs `bulk_unsequenced_execution_t`, then an executor with any of the above properties will suffice. *--end editorial note*]

The `bulk_unsequenced_execution_t`, `bulk_parallel_execution_t`, and `bulk_sequenced_execution_t` properties are mutually exclusive.

#### Properties for mapping of execution on to threads

    struct other_execution_mapping_t;
    struct thread_execution_mapping_t;
    struct new_thread_execution_mapping_t;

| Property | Requirements |
|----------|--------------|
| `other_execution_mapping_t` | Mapping of each execution agent created by the executor is implementation defined. |
| `thread_execution_mapping_t` | Execution agents created by the executor are mapped onto threads of execution. |
| `new_thread_execution_mapping_t` | Each execution agent created by the executor is mapped onto a new thread of execution. |

The `other_execution_mapping_t`, `thread_execution_mapping_t` and `new_thread_execution_mapping_t` properties are mutually exclusive.

[*Note:* The guarantees of `other_execution_mapping_t`, `thread_execution_mapping_t` and `new_thread_execution_mapping_t` implies the relationship: `other_execution_mapping_t < thread_execution_mapping_t < new_thread_execution_mapping_t` *--end note*]

[*Note:* A mapping of an execution agent onto a thread of execution implies the
agent executes as-if on a `std::thread`. Therefore, the facilities provided by
`std::thread`, such as thread-local storage, are available.
`new_thread_execution_mapping_t` provides stronger guarantees, in
particular that thread-local storage will not be shared between execution
agents. *--end note*]

### Properties for customizing memory allocation

	template <typename ProtoAllocator>
	struct allocator_t;

The `allocator_t` property conforms to the following specification:

    template <typename ProtoAllocator>
    struct allocator_t
    {
        static constexpr bool is_requirable = true;
        static constexpr bool is_preferable = true;

        template<class Executor>
        static constexpr bool static_query_v
          = Executor::query(allocator_t);

        template <typename OtherProtoAllocator>
        allocator_t<OtherProtoAllocator> operator()(const OtherProtoAllocator &a) const {
        	return allocator_t<OtherProtoAllocator>{a};
        }

        static constexpr bool value() const { return a; }
    };

| Property | Requirements |
|----------|--------------|
| `allocator_t<ProtoAllocator>` | Result of `allocator_t<void>::operator(OtherProtoAllocator)`. The executor type satisfies the `OneWayExecutor`, `TwoWayExecutor`, or `ThenExecutor` requirements. The executor implementation shall use the encapsulated allocator to allocate any memory required to store the submitted function object. |
| `allocator_t<void>` | Specialisation of `allocator_t<ProtoAllocator>`. The executor type satisfies the `OneWayExecutor`, `TwoWayExecutor`, or `ThenExecutor` requirements. The executor implementation shall use an implementation defined default allocator to allocate any memory required to store the submitted function object. |

*Remarks:* `operator(OtherProtoAllocator)` and `value()` shall not participate in overload resolution unless `ProtoAllocator` is `void`.

*Postconditions:* `alloc.value()` returns `a`, where `alloc` is the result of `allocator(a)`.

[*Note:* Where the `allocator_t` is queryable, it must be accepted as both `allocator_t<ProtoAllocator>` and `allocator_t<void>`. *--end note*]

[*Note:* As the `allocator_t<ProtoAllocator>` property enapsulates a value which can be set and queried, it is required to be implemented such that it is callable with the `OtherProtoAllocator` parameter where the customization points accepts the result of `allocator_t<void>::operator(OtherProtoAllocator)`; `allocator_t<OtherProtoAllocator>` and is passable as an instance  where the customization points accept an instance of `allocator_t<void>`. *--end note*]

[*Note:* It is permitted for an allocator provided via `allocator_t<void>::operator(OtherProtoAllocator)` property to be the same type as the default allocator provided by the implementation. *--end note*]

## Executor type traits

### Determining that a type satisfies executor type requirements

    template<class T> struct is_oneway_executor;
    template<class T> struct is_twoway_executor;
    template<class T> struct is_then_executor;
    template<class T> struct is_bulk_oneway_executor;
    template<class T> struct is_bulk_twoway_executor;
    template<class T> struct is_bulk_then_executor;

This sub-clause contains templates that may be used to query the properties of a type at compile time. Each of these templates is a UnaryTypeTrait (C++Std [meta.rqmts]) with a BaseCharacteristic of `true_type` if the corresponding condition is true, otherwise `false_type`.

| Template                   | Condition           | Preconditions  |
|----------------------------|---------------------|----------------|
| `template<class T>` <br/>`struct is_oneway_executor` | `T` meets the syntactic requirements for `OneWayExecutor`. | `T` is a complete type. |
| `template<class T>` <br/>`struct is_twoway_executor` | `T` meets the syntactic requirements for `TwoWayExecutor`. | `T` is a complete type. |
| `template<class T>` <br/>`struct is_then_executor` | `T` meets the syntactic requirements for `ThenExecutor`. | `T` is a complete type. |
| `template<class T>` <br/>`struct is_bulk_oneway_executor` | `T` meets the syntactic requirements for `BulkOneWayExecutor`. | `T` is a complete type. |
| `template<class T>` <br/>`struct is_bulk_twoway_executor` | `T` meets the syntactic requirements for `BulkTwoWayExecutor`. | `T` is a complete type. |
| `template<class T>` <br/>`struct is_bulk_then_executor` | `T` meets the syntactic requirements for `BulkThenExecutor`. | `T` is a complete type. |

### Associated future type

    template<class Executor, class T>
    struct executor_future
    {
      using type = decltype(execution::require(declval<const Executor&>(), execution::twoway).twoway_execute(declval<T(*)()>()));
    };

### Associated shape type

    template<class Executor>
    struct executor_shape
    {
      private:
        // exposition only
        template<class T>
        using helper = typename T::shape_type;
    
      public:
        using type = std::experimental::detected_or_t<
          size_t, helper, decltype(execution::require(declval<const Executor&>(), execution::bulk))
        >;

        // exposition only
        static_assert(std::is_integral_v<type>, "shape type must be an integral type");
    };

### Associated index type

    template<class Executor>
    struct executor_index
    {
      private:
        // exposition only
        template<class T>
        using helper = typename T::index_type;

      public:
        using type = std::experimental::detected_or_t<
          executor_shape_t<Executor>, helper, decltype(execution::require(declval<const Executor&>(), execution::bulk))
        >;

        // exposition only
        static_assert(std::is_integral_v<type>, "index type must be an integral type");
    };

## Polymorphic executor wrappers

[*Commentary: The polymorphic executor wrapper class has been written such that it could be separated from the rest of the proposal if necessary.*]

In several places in this section the operation `CONTAINS_PROPERTY(p, pn)` is used. All such uses mean `std::disjunction_v<std::is_same<p, pn>...>`.

### Class `bad_executor`

An exception of type `bad_executor` is thrown by `executor` member functions `execute`, `twoway_execute`, `bulk_execute`, and `bulk_twoway_execute` when the executor object has no target.

```
class bad_executor : public exception
{
public:
  // constructor:
  bad_executor() noexcept;
};
```

#### `bad_executor` constructors

```
bad_executor() noexcept;
```

*Effects:* Constructs a `bad_executor` object.

*Postconditions:* `what()` returns an implementation-defined NTBS.

### Class template `executor`

The `executor` class template provides a polymorphic wrapper for executor types.

```
// macro for testing whether a property parameter pack contains a particular property
#define CONTAINS_PROPERTY(property, property_parameter_pack) td::disjunction_v<std::is_same<property, property_parameter_pack>...>

template <class... SupportableProperties>
class executor
{
public:
  class context_type;

  // construct / copy / destroy:

  executor() noexcept;
  executor(nullptr_t) noexcept;
  executor(const executor& e) noexcept;
  executor(executor&& e) noexcept;
  template<class Executor> executor(Executor e);
  template<class... OtherSupportableProperties> executor(executor<OtherSupportableProperties...> e);

  executor& operator=(const executor& e) noexcept;
  executor& operator=(executor&& e) noexcept;
  executor& operator=(nullptr_t) noexcept;
  template<class Executor> executor& operator=(Executor e);

  ~executor();

  // executor modifiers:

  void swap(executor& other) noexcept;

  // executor operations:

  template <class Property>
  executor require(Property) const;

  template <class Property>
  executor query(Property) const;

  template<class Function>
    void execute(Function&& f) const;

  template<class Function>
    std::experimental::future<result_of_t<decay_t<Function>()>>
      twoway_execute(Function&& f) const

  template<class Function, class SharedFactory>
    void bulk_execute(Function&& f, size_t n, SharedFactory&& sf) const;

  template<class Function, class ResultFactory, class SharedFactory>
    std::experimental::future<result_of_t<decay_t<ResultFactory>()>>
      bulk_twoway_execute(Function&& f, size_t n, ResultFactory&& rf, SharedFactory&& sf) const;

  // executor capacity:

  explicit operator bool() const noexcept;

  // executor target access:

  const type_info& target_type() const noexcept;
  template<class Executor> Executor* target() noexcept;
  template<class Executor> const Executor* target() const noexcept;
};

// executor comparisons:

template <class... SupportableProperties>
bool operator==(const executor<SupportableProperties...>& a, const executor<SupportableProperties...>& b) noexcept;
template <class... SupportableProperties>
bool operator==(const executor<SupportableProperties...>& e, nullptr_t) noexcept;
template <class... SupportableProperties>
bool operator==(nullptr_t, const executor<SupportableProperties...>& e) noexcept;
template <class... SupportableProperties>
bool operator!=(const executor<SupportableProperties...>& a, const executor<SupportableProperties...>& b) noexcept;
template <class... SupportableProperties>
bool operator!=(const executor<SupportableProperties...>& e, nullptr_t) noexcept;
template <class... SupportableProperties>
bool operator!=(nullptr_t, const executor<SupportableProperties...>& e) noexcept;

// executor specialized algorithms:

template <class... SupportableProperties>
void swap(executor<SupportableProperties...>& a, executor<SupportableProperties...>& b) noexcept;

template <class Property, class... SupportableProperties>
executor prefer(const executor<SupportableProperties>& e, Property p);
```

The `executor` class satisfies the general requirements on executors.

[*Note:* To meet the `noexcept` requirements for executor copy constructors and move constructors, implementations may share a target between two or more `executor` objects. *--end note*]

The *target* is the executor object that is held by the wrapper.

#### `executor` constructors

```
executor() noexcept;
```

*Postconditions:* `!*this`.

```
executor(nullptr_t) noexcept;
```

*Postconditions:* `!*this`.

```
executor(const executor& e) noexcept;
```

*Postconditions:* `!*this` if `!e`; otherwise, `*this` targets `e.target()` or a copy of `e.target()`.

```
executor(executor&& e) noexcept;
```

*Effects:* If `!e`, `*this` has no target; otherwise, moves `e.target()` or move-constructs the target of `e` into the target of `*this`, leaving `e` in a valid state with an unspecified value.

```
template<class Executor> executor(Executor e);
```

*Remarks:* This function shall not participate in overload resolution unless:
* `can_require_v<Executor, P`, if `P::is_requireable`, where `P` is each property in `SupportableProperties...`.
* `can_prefer_v<Executor, P`, if `P::is_preferable`, where `P` is each property in `SupportableProperties...`.
* and `can_query_v<Executor, P`, where `P` is each property in `SupportableProperties...`.

*Effects:*
* `*this` targets a copy of `e5` initialized with `std::move(e5)`, where:
* If `CONTAINS_PROPERTY(execution::single_t, SupportableProperties)`, `e1` is the result of `execution::require(e, execution::single_t)`, otherwise `e1` is `e`,
* If `CONTAINS_PROPERTY(execution::bulk_t, SupportableProperties)`, `e2` is the result of `execution::require(e, execution::bulk_t)`, otherwise `e2` is `e1`
* If `CONTAINS_PROPERTY(execution::oneway_t, SupportableProperties)`, `e3` is the result of `execution::require(e, execution::oneway_t)`, otherwise `e3` is `e2`
* If `CONTAINS_PROPERTY(execution::twoway_t, SupportableProperties)`, `e4` is the result of `execution::require(e, execution::twoway_t)`, otherwise `e4` is `e3`.
* * If `CONTAINS_PROPERTY(execution::then_t, SupportableProperties)`, `e5` is the result of `execution::require(e, execution::then_t)`, otherwise `e5` is `e4`.

```
template<class... OtherSupportableProperties> executor(executor<OtherSupportableProperties...> e);
```

*Remarks:* This function shall not participate in overload resolution unless:
* `CONTAINS_PROPERTY(p, OtherSupportableProperties)` , where `p` is each property in `SupportableProperties...`.

*Effects:* `*this` targets a copy of `e` initialized with `std::move(e)`.

#### `executor` assignment

```
executor& operator=(const executor& e) noexcept;
```

*Effects:* `executor(e).swap(*this)`.

*Returns:* `*this`.

```
executor& operator=(executor&& e) noexcept;
```

*Effects:* Replaces the target of `*this` with the target of `e`, leaving `e` in a valid state with an unspecified value.

*Returns:* `*this`.

```
executor& operator=(nullptr_t) noexcept;
```

*Effects:* `executor(nullptr).swap(*this)`.

*Returns:* `*this`.

```
template<class Executor> executor& operator=(Executor e);
```

*Requires:* As for `template<class Executor> executor(Executor e)`.

*Effects:* `executor(std::move(e)).swap(*this)`.

*Returns:* `*this`.

#### `executor` destructor

```
~executor();
```

*Effects:* If `*this != nullptr`, releases shared ownership of, or destroys, the target of `*this`.

#### `executor` modifiers

```
void swap(executor& other) noexcept;
```

*Effects:* Interchanges the targets of `*this` and `other`.

#### `executor` operations

```
template <class Property>
executor require(Property p) const;
```

*Remarks:* This function shall not participate in overload resolution unless: `CONTAINS_PROPERTY(Property, SupportableProperties) && Property::is_requirable`.

*Returns:* A polymorphic wrapper whose target is the result of `execution::require(e, p)`, where `e` is the target object of `*this`.

```
template <class Property>
executor query(Property p) const;
```

*Remarks:* This function shall not participate in overload resolution unless: `CONTAINS_PROPERTY(Property, SupportableProperties)`.

*Effects:* Performs `execution::query(e, p)`, where `e` is the target object of `*this`.

*Returns:* `static_cast<Property::polymorphic_query_result_type>(e.query(p))`.

```
template<class Function>
  void execute(Function&& f) const;
```

*Remarks:* This function shall not participate in overload resolution unless:
* `CONTAINS_PROPERTY(execution::oneway_t, SupportableProperties)`,
* and `CONTAINS_PROPERTY(execution::single_t, SupportableProperties)`.

*Effects:* Performs `e.execute(f2)`, where:

  * `e` is the target object of `*this`;
  * `f1` is the result of `DECAY_COPY(std::forward<Function>(f))`;
  * `f2` is a function object of unspecified type that, when called as `f2()`, performs `f1()`.

```
template<class Function>
  std::experimental::future<result_of_t<decay_t<Function>()>>
    twoway_execute(Function&& f) const
```

*Remarks:* This function shall not participate in overload resolution unless:
* `CONTAINS_PROPERTY(execution::twoway_t, SupportableProperties)`,
* and `CONTAINS_PROPERTY(execution::single_t, SupportableProperties)`.

*Effects:* Performs `e.twoway_execute(f2)`, where:

  * `e` is the target object of `*this`;
  * `f1` is the result of `DECAY_COPY(std::forward<Function>(f))`;
  * `f2` is a function object of unspecified type that, when called as `f2()`, performs `f1()`.

*Returns:* A future, whose shared state is made ready when the future returned by `e.twoway_execute(f2)` is made ready, containing the result of `f1()` or any exception thrown by `f1()`. [*Note:* `e2.twoway_execute(f2)` may return any future type that satisfies the Future requirements, and not necessarily `std::experimental::future`. One possible implementation approach is for the polymorphic wrapper to attach a continuation to the inner future via that object's `then()` member function. When invoked, this continuation stores the result in the outer future's associated shared and makes that shared state ready. *--end note*]

```
template<class Function, class SharedFactory>
  void bulk_execute(Function&& f, size_t n, SharedFactory&& sf) const;
```

*Remarks:* This function shall not participate in overload resolution unless:
* `CONTAINS_PROPERTY(execution::oneway_t, SupportableProperties)`,
* and `CONTAINS_PROPERTY(execution::bulk_t, SupportableProperties)`.

*Effects:* Performs `e.bulk_execute(f2, n, sf2)`, where:

  * `e` is the target object of `*this`;
  * `sf1` is the result of `DECAY_COPY(std::forward<SharedFactory>(sf))`;
  * `sf2` is a function object of unspecified type that, when called as `sf2()`, performs `sf1()`;
  * `s1` is the result of `sf1()`;
  * `s2` is the result of `sf2()`;
  * `f1` is the result of `DECAY_COPY(std::forward<Function>(f))`;
  * `f2` is a function object of unspecified type that, when called as `f2(i, s2)`, performs `f1(i, s1)`, where `i` is a value of type `size_t`.

```
template<class Function, class ResultFactory, class SharedFactory>
  std::experimental::future<result_of_t<decay_t<ResultFactory>()>>
    void bulk_twoway_execute(Function&& f, size_t n, ResultFactory&& rf, SharedFactory&& sf) const;
```

*Remarks:* This function shall not participate in overload resolution unless:
* `CONTAINS_PROPERTY(execution::twoway_t, SupportableProperties)`,
* and `CONTAINS_PROPERTY(execution::bulk_t, SupportableProperties)`.

*Effects:* Performs `e.bulk_twoway_execute(f2, n, rf2, sf2)`, where:

  * `e` is the target object of `*this`;
  * `rf1` is the result of `DECAY_COPY(std::forward<ResultFactory>(rf))`;
  * `rf2` is a function object of unspecified type that, when called as `rf2()`, performs `rf1()`;
  * `sf1` is the result of `DECAY_COPY(std::forward<SharedFactory>(rf))`;
  * `sf2` is a function object of unspecified type that, when called as `sf2()`, performs `sf1()`;
  * if `decltype(rf1())` is non-void, `r1` is the result of `rf1()`;
  * if `decltype(rf2())` is non-void, `r2` is the result of `rf2()`;
  * `s1` is the result of `sf1()`;
  * `s2` is the result of `sf2()`;
  * `f1` is the result of `DECAY_COPY(std::forward<Function>(f))`;
  * if `decltype(rf1())` is non-void and `decltype(rf2())` is non-void, `f2` is a function object of unspecified type that, when called as `f2(i, r2, s2)`, performs `f1(i, r1, s1)`, where `i` is a value of type `size_t`.
  * if `decltype(rf1())` is non-void and `decltype(rf2())` is void, `f2` is a function object of unspecified type that, when called as `f2(i, s2)`, performs `f1(i, r1, s1)`, where `i` is a value of type `size_t`.
  * if `decltype(rf1())` is void and `decltype(rf2())` is non-void, `f2` is a function object of unspecified type that, when called as `f2(i, r2, s2)`, performs `f1(i, s1)`, where `i` is a value of type `size_t`.
  * if `decltype(rf1())` is void and `decltype(rf2())` is void, `f2` is a function object of unspecified type that, when called as `f2(i, s2)`, performs `f1(i, s1)`, where `i` is a value of type `size_t`.

*Returns:* A future, whose shared state is made ready when the future returned by `e.bulk_twoway_execute(f2, n, rf2, sf2)` is made ready, containing the result in `r1` (if `decltype(rf1())` is non-void) or any exception thrown by an invocation`f1`. [*Note:* `e.bulk_twoway_execute(f2)` may return any future type that satisfies the Future requirements, and not necessarily `std::experimental::future`. One possible implementation approach is for the polymorphic wrapper to attach a continuation to the inner future via that object's `then()` member function. When invoked, this continuation stores the result in the outer future's associated shared and makes that shared state ready. *--end note*]

#### `executor` capacity

```
explicit operator bool() const noexcept;
```

*Returns:* `true` if `*this` has a target, otherwise `false`.

#### `executor` target access

```
const type_info& target_type() const noexcept;
```

*Returns:* If `*this` has a target of type `T`, `typeid(T)`; otherwise, `typeid(void)`.

```
template<class Executor> Executor* target() noexcept;
template<class Executor> const Executor* target() const noexcept;
```

*Returns:* If `target_type() == typeid(Executor)` a pointer to the stored executor target; otherwise a null pointer value.

#### `executor` comparisons

```
template<class... SupportableProperties>
bool operator==(const executor<SupportableProperties...>& a, const executor<SupportableProperties...>& b) noexcept;
```

*Returns:*

- `true` if `!a` and `!b`;
- `true` if `a` and `b` share a target;
- `true` if `e` and `f` are the same type and `e == f`, where `e` is the target of `a` and `f` is the target of `b`;
- otherwise `false`.

```
template<class... SupportableProperties>
bool operator==(const executor<SupportableProperties...>& e, nullptr_t) noexcept;
template<class... SupportableProperties>
bool operator==(nullptr_t, const executor<SupportableProperties...>& e) noexcept;
```

*Returns:* `!e`.

```
template<class... SupportableProperties>
bool operator!=(const executor<SupportableProperties...>& a, const executor<SupportableProperties...>& b) noexcept;
```

*Returns:* `!(a == b)`.

```
template<class... SupportableProperties>
bool operator!=(const executor<SupportableProperties...>& e, nullptr_t) noexcept;
template<class... SupportableProperties>
bool operator!=(nullptr_t, const executor<SupportableProperties...>& e) noexcept;
```

*Returns:* `(bool) e`.

#### `executor` specialized algorithms

```
template<class... SupportableProperties>
void swap(executor<SupportableProperties...>& a, executor<SupportableProperties...>& b) noexcept;
```

*Effects:* `a.swap(b)`.

```s
template <class Property, class... SupportableProperties>
executor prefer(const executor<SupportableProperties...>& e, Property p);
```

*Remarks:* This function shall not participate in overload resolution unless: `CONTAINS_PROPERTY(Property, SupportableProperties)`.

*Returns:* A polymorphic wrapper whose target is the result of `execution::prefer(e, p)`, where `e` is the target object of `*this`.

### Class `executor::context_type`

The `executor::context_type` class provides a polymorphic wrapper for the execution context associated with a polymorphic executor.

```
class executor::context_type
{
public:
  context_type(const context_type&) = delete;
  context_type& operator=(const context_type&) = delete;
};

// executor context_type comparisons:

bool operator==(const executor::context_type& a, const executor::context_type& b) noexcept;
template<class Context> operator==(const executor::context_type& a, const Context& b) noexcept;
template<class Context> operator==(const Context& a, const executor::context_type& b) noexcept;
bool operator!=(const executor::context_type& a, const executor::context_type& b) noexcept;
template<class Context> operator!=(const executor::context_type& a, const Context& b) noexcept;
template<class Context> operator!=(const Context& a, const executor::context_type& b) noexcept;
```

The *target* is the execution context that is associated with the target of the `executor` that created the `context_type` wrapper.

#### `executor::context_type` comparisons

```
bool operator==(const executor::context_type& a, const executor::context_type& b) noexcept;
```

*Returns:*
- `true` if `!a` and `!b`;
- `true` if `a` and `b` share a target;
- `true` if `c` and `d` are the same type and `c == d`, where `c` is the target of `a` and `d` is the target of `b`;
- otherwise `false`.

```
template<class Context> operator==(const executor::context_type& a, const Context& b) noexcept;
```

*Returns:*
- `true` if `c` and `b` are the same type and `c == b`, where `c` is the target of `a`;
- otherwise `false`.

```
template<class Context> operator==(const Context& a, const executor::context_type& b) noexcept;
```

*Returns:* `b == a`.

```
bool operator!=(const executor::context_type& a, const executor::context_type& b) noexcept;
template<class Context> operator!=(const executor::context_type& a, const Context& b) noexcept;
template<class Context> operator!=(const Context& a, const executor::context_type& b) noexcept;
```

*Returns:* `!(a == b)`.

### Struct `prefer_only`

The `prefer_only` struct is a property adapter that disables the `is_requirable` value.

[*Example:*

Consider a generic function that performs some task immediately if it can, and otherwise asynchronously in the background.

    template<class Executor>
    void do_async_work(
        Executor ex,
        Callback callback)
    {
      if (try_work() == done)
      {
        // Work completed immediately, invoke callback.
        execution::require(ex,
            execution::single,
            execution::oneway,
          ).execute(callback);
      }
      else
      {
        // Perform work in background. Track outstanding work.
        start_background_work(
            execution::prefer(ex,
              execution::outstanding_work),
            callback);
      }
    }

This function can be used with an inline executor which is defined as follows:

    struct inline_executor
    {
      constexpr bool operator==(const inline_executor&) const noexcept
      {
        return true;
      }

      constexpr bool operator!=(const inline_executor&) const noexcept
      {
        return false;
      }

      template<class Function> void execute(Function f) const noexcept
      {
        f();
      }
    };

as, in the case of an unsupported property, the `execution::prefer` call will fall back to an identity operation.

The polymorphic `executor` wrapper should be able to simply swap in, so that we could change `do_async_work` to the non-template function:

    void do_async_work(
        executor<
          execution::single,
          execution::oneway,
          execution::outstanding_work> ex,
        std::function<void()> callback)
    {
      if (try_work() == done)
      {
        // Work completed immediately, invoke callback.
        execution::require(ex,
            execution::single,
            execution::oneway,
          ).execute(callback);
      }
      else
      {
        // Perform work in background. Track outstanding work.
        start_background_work(
            execution::prefer(ex,
              execution::outstanding_work),
            callback);
      }
    }

with no change in behavior or semantics.

However, if we simply specify `execution::outstanding_work` in the `executor` template parameter list, we will get a compile error. This is because the `executor` template doesn't know that `execution::outstanding_work` is intended for use with `prefer` only. At the point of construction from an `inline_executor` called `ex`, `executor` will try to instantiate implementation templates that perform the ill-formed `execution::require(ex, execution::outstanding_work)`.

The `prefer_only` adapter addresses this by turning off the `is_requirable` attribute for a specific property. It would be used in the above example as follows:

    void do_async_work(
        executor<
          execution::single,
          execution::oneway,
          prefer_only<execution::outstanding_work>> ex,
        std::function<void()> callback)
    {
      ...
    }

*-- end example*]

    template<class InnerProperty>
    struct prefer_only
    {
      InnerProperty property;

      static constexpr bool is_requirable = false;
      static constexpr bool is_preferable = InnerProperty::is_preferable;

      using polymorphic_query_result_type = see-below; // not always defined

      template<class Executor>
        static constexpr auto static_query_v = see-below; // not always defined

      constexpr prefer_only(const InnerProperty& p);

      constexpr auto value() const
        noexcept(noexcept(std::declval<const InnerProperty>().value()))
          -> decltype(std::declval<const InnerProperty>().value());

      template<class Executor>
      friend auto prefer(Executor ex, const prefer_only& p)
        noexcept(noexcept(execution::prefer(std::move(ex), std::declval<const InnerProperty>())))
          -> decltype(execution::prefer(std::move(ex), std::declval<const InnerProperty>()));

      template<class Executor>
      friend constexpr auto query(const Executor& ex, const prefer_only& p)
        noexcept(noexcept(execution::query(ex, std::declval<const InnerProperty>())))
          -> decltype(execution::query(ex, std::declval<const InnerProperty>()));
    };

If `InnerProperty::polymorphic_query_result_type` is valid and denotes a type, the template instantiation `prefer_only<InnerProperty>` defines a nested type `polymorphic_query_result_type` as a synonym for `InnerProperty::polymorphic_query_result_type`.

If `InnerProperty::static_query_v` is a variable template and `InnerProperty::static_query_v<E>` is well formed for some executor type `E`, the template instantiation `prefer_only<InnerProperty>` defines a nested variable template `static_query_v` as a synonym for `InnerProperty::static_query_v`.

```
constexpr prefer_only(const InnerProperty& p);
```

*Effects:* Initializes `property` with `p`.

```
constexpr auto value() const
  noexcept(noexcept(std::declval<const InnerProperty>().value()))
    -> decltype(std::declval<const InnerProperty>().value());
```

*Returns:* `property.value()`.

*Remarks:* Shall not participate in overload resolution unless the expression `property.value()` is well-formed.

```
template<class Executor>
friend auto prefer(Executor ex, const prefer_only& p)
  noexcept(noexcept(execution::prefer(std::move(ex), std::declval<const InnerProperty>())))
    -> decltype(execution::prefer(std::move(ex), std::declval<const InnerProperty>()));
```

*Returns:* `execution::prefer(std::move(ex), p.property)`.

*Remarks:* Shall not participate in overload resolution unless the expression `execution::prefer(std::move(ex), p.property)` is well-formed.

```
template<class Executor>
friend constexpr auto query(const Executor& ex, const prefer_only& p)
  noexcept(noexcept(execution::query(ex, std::declval<const InnerProperty>())))
    -> decltype(execution::query(ex, std::declval<const InnerProperty>()));
```

*Returns:* `execution::query(ex, p.property)`.

*Remarks:* Shall not participate in overload resolution unless the expression `execution::query(ex, p.property)` is well-formed.

## Thread pools

Thread pools create execution agents which execute on threads without incurring the
overhead of thread creation and destruction whenever such agents are needed.

### Header `<thread_pool>` synopsis

```
namespace std {
namespace experimental {
inline namespace executors_v1 {

  class static_thread_pool;

} // inline namespace executors_v1
} // namespace experimental
} // namespace std
```

### Class `static_thread_pool`

`static_thread_pool` is a statically-sized thread pool which may be explicitly
grown via thread attachment. The `static_thread_pool` is expected to be created
with the use case clearly in mind with the number of threads known by the
creator. As a result, no default constructor is considered correct for
arbitrary use cases and `static_thread_pool` does not support any form of
automatic resizing.   

`static_thread_pool` presents an effectively unbounded input queue and the execution functions of `static_thread_pool`'s associated executors do not block on this input queue.

[*Note:* Because `static_thread_pool` represents work as parallel execution agents,
situations which require concurrent execution properties are not guaranteed
correctness. *--end note.*]

```
class static_thread_pool
{
  public:
    using executor_type = see-below;
    
    // construction/destruction
    explicit static_thread_pool(std::size_t num_threads);
    
    // nocopy
    static_thread_pool(const static_thread_pool&) = delete;
    static_thread_pool& operator=(const static_thread_pool&) = delete;

    // stop accepting incoming work and wait for work to drain
    ~static_thread_pool();

    // attach current thread to the thread pools list of worker threads
    void attach();

    // signal all work to complete
    void stop();

    // wait for all threads in the thread pool to complete
    void wait();

    // placeholder for a general approach to getting executors from 
    // standard contexts.
    executor_type executor() noexcept;
};
```

For an object of type `static_thread_pool`, *outstanding work* is defined as the sum
of:

* the number of existing executor objects associated with the
  `static_thread_pool` for which the `execution::outstanding_work` property is
  established;

* the number of function objects that have been added to the `static_thread_pool`
  via the `static_thread_pool` executor, but not yet executed; and

* the number of function objects that are currently being executed by the
  `static_thread_pool`.

The `static_thread_pool` member functions `executor`, `attach`, `wait`, and
`stop`, and the associated executors' copy constructors and member functions,
do not introduce data races as a result of concurrent calls to those
functions from different threads of execution.

A `static_thread_pool`'s threads execute execution agents created via its associated executors with forward progress guarantee delegation. [*Note:* Forward progress is delegated to an execution agent for its lifetime. Because `static_thread_pool` guarantees only parallel forward progress to execution agents created via its executors, forward progress delegation does not apply to execution agents which have not yet started executing their first execution step. *--end note*]

#### Types

```
using executor_type = see-below;
```

An executor type conforming to the specification for `static_thread_pool` executor types described below.

#### Construction and destruction

```
static_thread_pool(std::size_t num_threads);
```

*Effects:* Constructs a `static_thread_pool` object with `num_threads` threads of
execution, as if by creating objects of type `std::thread`.

```
~static_thread_pool();
```

*Effects:* Destroys an object of class `static_thread_pool`. Performs `stop()`
followed by `wait()`.

#### Worker management

```
void attach();
```

*Effects:* Adds the calling thread to the pool such that this thread is used to
execute submitted function objects. [*Note:* Threads created during thread pool
construction, or previously attached to the pool, will continue to be used for
function object execution. *--end note*] Blocks the calling thread until
signalled to complete by `stop()` or `wait()`, and then blocks until all the
threads created during `static_thread_pool` object construction have completed.
(NAMING: a possible alternate name for this function is `join()`.)

```
void stop();
```

*Effects:* Signals the threads in the pool to complete as soon as possible. If
a thread is currently executing a function object, the thread will exit only
after completion of that function object. The call to `stop()` returns without
waiting for the threads to complete. Subsequent calls to attach complete
immediately.

```
void wait();
```

*Effects:* If not already stopped, signals the threads in the pool to complete
once the outstanding work is `0`. Blocks the calling thread (C++Std
[defns.block]) until all threads in the pool have completed, without executing
submitted function objects in the calling thread. Subsequent calls to attach
complete immediately.

*Synchronization:* The completion of each thread in the pool synchronizes with
(C++Std [intro.multithread]) the corresponding successful `wait()` return.

#### Executor creation

```
executor_type executor() noexcept;
```

*Returns:* An executor that may be used to submit function objects to the
thread pool. The returned executor has the following properties already
established:

  * `execution::oneway`
  * `execution::twoway`
  * `execution::then`
  * `execution::single`
  * `execution::bulk`
  * `execution::possibly_blocking`
  * `execution::not_continuation`
  * `execution::not_outstanding_work`
  * `execution::allocator`
  * `execution::allocator(std::allocator<void>())`

### `static_thread_pool` executor types

All executor types accessible through `static_thread_pool::executor()`, and subsequent calls to the member function `require`, conform to the following specification.

```
class C
{
  public:
    // types:

    typedef std::size_t shape_type;
    typedef std::size_t index_type;

    // construct / copy / destroy:

    C(const C& other) noexcept;
    C(C&& other) noexcept;

    C& operator=(const C& other) noexcept;
    C& operator=(C&& other) noexcept;

    // executor operations:

    see-below require(execution::never_blocking_t) const;
    see-below require(execution::possibly_blocking_t) const;
    see-below require(execution::always_blocking_t) const;
    see-below require(execution::continuation_t) const;
    see-below require(execution::not_continuation_t) const;
    see-below require(execution::outstanding_work_t) const;
    see-below require(execution::not_outstanding_work_t) const;
    see-below require(const execution::allocator_t<void>& a) const;
    template<class ProtoAllocator>
    see-below require(const execution::allocator_t<ProtoAllocator>& a) const;

    static constexpr bool query(execution::bulk_parallel_execution_t) const;
    static constexpr bool query(execution::thread_execution_mapping_t) const;
    bool query(execution::never_blocking_t) const;
    bool query(execution::possibly_blocking_t) const;
    bool query(execution::always_blocking_t) const;
    bool query(execution::continuation_t) const;
    bool query(execution::not_continuation_t) const;
    bool query(execution::outstanding_work_t) const;
    bool query(execution::not_outstanding_work_t) const;
    see-below query(execution::context_t) const noexcept;
    see-below query(execution::allocator_t<void>) const noexcept;
    template<class ProtoAllocator>
    see-below query(execution::allocator_t<ProtoAllocator>) const noexcept;

    bool running_in_this_thread() const noexcept;

    template<class Function>
      void execute(Function&& f) const;

    template<class Function>
      std::experimental::future<result_of_t<decay_t<Function>()>>
        twoway_execute(Function&& f) const

    template<class Function, class Future>
      std::experimental::future<result_of_t<decay_t<Function>(decay_t<Future>)>>
        then_execute(Function&& f, Future&& pred) const;

    template<class Function, class SharedFactory>
      void bulk_execute(Function&& f, size_t n, SharedFactory&& sf) const;

    template<class Function, class ResultFactory, class SharedFactory>
      std::experimental::future<result_of_t<decay_t<ResultFactory>()>>
        void bulk_twoway_execute(Function&& f, size_t n, ResultFactory&& rf, SharedFactory&& sf) const;
};

bool operator==(const C& a, const C& b) noexcept;
bool operator!=(const C& a, const C& b) noexcept;
```

`C` is a type satisfying the `OneWayExecutor`,
`TwoWayExecutor`, `BulkOneWayExecutor`, and `BulkTwoWayExecutor` requirements.
Objects of type `C` are associated with a `static_thread_pool`.

#### Constructors

```
C(const C& other) noexcept;
```

*Postconditions:* `*this == other`.

```
C(C&& other) noexcept;
```

*Postconditions:* `*this` is equal to the prior value of `other`.

#### Assignment

```
C& operator=(const C& other) noexcept;
```

*Postconditions:* `*this == other`.

*Returns:* `*this`.

```
C& operator=(C&& other) noexcept;
```

*Postconditions:* `*this` is equal to the prior value of `other`.

*Returns:* `*this`.

#### Operations

```
see-below require(execution::never_blocking_t) const;
see-below require(execution::possibly_blocking_t) const;
see-below require(execution::always_blocking_t) const;
see-below require(execution::continuation_t) const;
see-below require(execution::not_continuation_t) const;
see-below require(execution::outstanding_work_t) const;
see-below require(execution::not_outstanding_work_t) const;
```

*Returns:* An executor object of an unspecified type conforming to these
specifications, associated with the same thread pool as `*this`, and having the
requested property established. When the requested property is part of a group
that is defined as a mutually exclusive set, any other properties in the group
are removed from the returned executor object. All other properties of the
returned executor object are identical to those of `*this`.

```
see-below require(const execution::allocator_t<void>& a) const;
```

*Returns:* `require(execution::allocator(x))`, where `x` is an implementation-defined default allocator.

```
template<class ProtoAllocator>
  see-below require(const execution::allocator_t<ProtoAllocator>& a) const;
```

*Returns:* An executor object of an unspecified type conforming to these
specifications, associated with the same thread pool as `*this`, with the
`execution::allocator_t<ProtoAllocator>` property established such that
allocation and deallocation associated with function submission will be
performed using a copy of `a.alloc`. All other properties of the returned
executor object are identical to those of `*this`.

```
static constexpr bool query(execution::bulk_parallel_execution_t) const;
static constexpr bool query(execution::thread_execution_mapping_t) const;
```

*Returns:* `true`.

```
bool query(execution::never_blocking_t) const;
bool query(execution::possibly_blocking_t) const;
bool query(execution::always_blocking_t) const;
bool query(execution::continuation_t) const;
bool query(execution::not_continuation_t) const;
bool query(execution::outstanding_work_t) const;
bool query(execution::not_outstanding_work_t) const;
```

*Returns:* `true` if `*this` has the property established such that it meets
that properties requirements.

```
static_thread_pool& query(execution::context_t) const noexcept;
```

*Returns:* A reference to the associated `static_thread_pool` object.

```
see-below query(execution::allocator_t<void>) const noexcept;
see-below query(execution::allocator_t<ProtoAllocator>) const noexcept;
```

*Returns:* The allocator object associated with the executor, with type and
value as either previously established by the `execution::allocator_t<ProtoAllocator>`
property or the implementation defined default allocator established by the `execution::allocator_t<void>` property.

```
bool running_in_this_thread() const noexcept;
```

*Returns:* `true` if the current thread of execution is a thread that was
created by or attached to the associated `static_thread_pool` object.

```
template<class Function>
  void execute(Function&& f) const;
```

*Effects:* Submits the function `f` for execution on the `static_thread_pool`
according to the `OneWayExecutor` requirements and the properties established
for `*this`. If the submitted function `f` exits via an exception, the
`static_thread_pool` calls `std::terminate()`.

```
template<class Function>
  std::experimental::future<result_of_t<decay_t<Function>()>>
    twoway_execute(Function&& f) const
```

*Effects:* Submits the function `f` for execution on the `static_thread_pool`
according to the `TwoWayExecutor` requirements and the properties established
for `*this`.

*Returns:* A future with behavior as specified by the `TwoWayExecutor` requirements.

```
template<class Function, class Future>
  std::experimental::future<result_of_t<decay_t<Function>(decay_t<Future>)>>
    then_execute(Function&& f, Future&& pred) const
```

*Effects:* Submits the function `f` for execution on the `static_thread_pool`
according to the `ThenExecutor` requirements and the properties established
for `*this`.

*Returns:* A future with behavior as specified by the `ThenExecutor` requirements.

```
template<class Function, class SharedFactory>
  void bulk_execute(Function&& f, size_t n, SharedFactory&& sf) const;
```

*Effects:* Submits the function `f` for bulk execution on the
`static_thread_pool` according to the `BulkOneWayExecutor` requirements and the
properties established for `*this`. If the submitted function `f` exits via an
exception, the `static_thread_pool` calls `std::terminate()`.

```
template<class Function, class ResultFactory, class SharedFactory>
  std::experimental::future<result_of_t<decay_t<ResultFactory>()>>
    void bulk_twoway_execute(Function&& f, size_t n, ResultFactory&& rf, SharedFactory&& sf) const;
```

*Effects:* Submits the function `f` for bulk execution on the `static_thread_pool`
according to the `BulkTwoWayExecutor` requirements and the properties established
for `*this`.

*Returns:* A future with behavior as specified by the `BulkTwoWayExecutor` requirements.

```
template<class Function, class Future, class ResultFactory, class SharedFactory>
  std::experimental::future<result_of_t<decay_t<ResultFactory>()>>
    void bulk_then_execute(Function&& f, size_t n, Future&& pred, ResultFactory&& rf, SharedFactory&& sf) const;
```

*Effects:* Submits the function `f` for bulk execution on the `static_thread_pool`
according to the `BulkThenExecutor` requirements and the properties established
for `*this`.

*Returns:* A future with behavior as specified by the `BulkThenExecutor` requirements.

#### Comparisons

```
bool operator==(const C& a, const C& b) noexcept;
```

*Returns:* `true` if `&a.query(execution::context) == &b.query(execution::context)` and `a` and `b` have identical
properties, otherwise `false`.

```
bool operator!=(const C& a, const C& b) noexcept;
```

*Returns:* `!(a == b)`.<|MERGE_RESOLUTION|>--- conflicted
+++ resolved
@@ -187,22 +187,9 @@
 
 None of these concepts' operations, nor an executor type's associated execution functions, associated query functions, or other member functions defined in executor type requirements, shall introduce data races as a result of concurrent calls to those functions from different threads.
 
-<<<<<<< HEAD
-In the Table \ref{base_executor_requirements} below, `x1` and `x2` denote (possibly const) values of some executor type `X`, `mx1` denotes an xvalue of type `X`, and `u` denotes an identifier.
-
-Table: (General executor requirements) \label{base_executor_requirements}
-
-| Expression   | Type       | Assertion/note/pre-/post-condition |
-|--------------|------------|------------------------------------|
-| `X u(x1);` | | Shall not exit via an exception. <br/><br/>*Post:* `u == x1`. |
-| `X u(mx1);` | | Shall not exit via an exception. <br/><br/>*Post:* `u` equals the prior value of `mx1`. |
-| `x1 == x2` | `bool` | Returns `true` only if `x1.query(p)` and `x2.query(p)` are both well-formed and result in a non-void type and `x1.query(p) == x2.query(p)`, for each property `p` where either `x1.query(p)` or `x2.query(p)` is well-formed. [*Note:* The above requirements imply that `x1 == x2` returns `true` if `x1` and `x2` can be interchanged with identical effects. Returning `false` does not necessarily imply that the effects are not identical. *--end note*] `operator==` shall be reflexive, symmetric, and transitive, and shall not exit via an exception. |
-| `x1 != x2` | `bool` | Same as `!(x1 == x2)`. |
-
-[*Commentary: The equality operator is specified primarily as an aid to support postconditons on executor copy construction and move construction. The key word in supporting these postconditions is "interchanged". That is, if a copy is substituted for the original executor it shall produce identical effects, provided the expression, calling context, and program state are otherwise identical. Calls to the copied executor from a different context or program state are not required to produce identical effects, and this is not considered an "interchanged" use of an executor. In particular, even consecutive calls to the same executor need not produce identical effects since the program state has already altered.*]
-=======
+For any two (possibly const) values `x1` and `x2` of some executor type `X`, if `x1 == x2` returns `true` then `x1.query(p)` and `x2.query(p)` must both be well-formed and result in a non-void type that is `EqualityComparable` (C++Std [equalitycomparable]) and `x1.query(p) == x2.query(p)`, for each property `p` where either `x1.query(p)` or `x2.query(p)` is well-formed. [*Note:* The above requirements imply that `x1 == x2` returns `true` if `x1` and `x2` can be interchanged with identical effects. Returning `false` does not necessarily imply that the effects are not identical. *--end note*]
+
 An executor type's destructor shall not block pending completion of the submitted function objects. [*Note:* The ability to wait for completion of submitted function objects may be provided by the associated execution context. *--end note*]
->>>>>>> 28a5b351
 
 ### `OneWayExecutor` requirements
 
