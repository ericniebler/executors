--- conflicted
+++ resolved
@@ -18,11 +18,8 @@
                     Thomas Heller, thom.heller@gmail.com
 
                     Lee Howes, lwh@fb.com
-<<<<<<< HEAD
-=======
 
                     Bryce Lelbach, brycelelbach@gmail.com
->>>>>>> d1515658
 
                     Hartmut Kaiser, hartmut.kaiser@gmail.com
 
