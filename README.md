--- conflicted
+++ resolved
@@ -708,51 +708,6 @@
 | `x.async_`- `execute(std::move(f))` | A type that satisfies the `Future` requirements for the value type `R`. | Creates an execution agent which invokes `f()`. <br/>Returns the result of `f()` via the resulting future object. <br/>Returns any exception thrown by `f()` via the resulting future object. <br/>May block forward progress of the caller pending completion of `f()`. | |
 | `x.sync_`- `execute(std::move(f))` | `R` | Creates an execution agent which invokes `f()`. <br/>Returns the result of `f()`. <br/>Throws any exception thrown by `f()`. | |
 
-<<<<<<< HEAD
-=======
-### `NonBlockingTwoWayExecutor` requirements
-
-The `NonBlockingOneWayExecutor` requirements add two-way operations that are guaranteed not to block the caller pending completion of submitted function objects.
-
-In the Table \ref{non_blocking_two_way_executor_requirements} below, `f`, denotes a `MoveConstructible` function object with zero arguments whose result type is `R`,
-and `x` denotes an object of type `X`.
-
-A type `X` satisfies the `NonBlockingTwoWayExecutor` requirements if:
-
-  * `X` satisfies the `TwoWayExecutor` requirements.
-  * For any `f` and `x`, the expressions in Table \ref{non_blocking_two_way_executor_requirements} are valid and have the indicated semantics.
-
-Table: (Non-Blocking Two-Way Executor requirements) \label{non_blocking_two_way_executor_requirements}
-
-| Expression      | Return Type | Operational semantics | Assertion/note/ pre-/post-condition |
-|-----------------|-------------|-----------------------|--------------------|
-| `x.async_`- `post(std::move(f))` <br/>`x.async_`- `defer(std::move(f))` | `executor_`- `future_t<X,R>` | Creates an execution agent which invokes `f()`. <br/>Returns the result of `f()` via the resulting future object. <br/>Returns any exception thrown by `f()` via the resulting future object. <br/>Shall not block forward progress of the caller pending completion of `f()`. | |
-
-### `BulkOneWayExecutor` requirements
-
-The `BulkOneWayExecutor` requirements form the basis of the bulk one-way executor concept.
-This set of requirements specifies operations for creating groups of execution agents in bulk from a single operation
-which need not synchronize with another thread.
-
-In the Table \ref{bulk_one_way_executor_requirements} below,
-
- * `f` denotes a `CopyConstructible` function object with three arguments,
- * `n` denotes a shape object whose type is `executor_shape_t<X>`.
- * `sf` denotes a `CopyConstructible` function object with zero arguments whose result type is `S`,
- * `i` denotes an object whose type is `executor_index_t<X>`, and
- * `s` denotes an object whose type is `S`.
-
-A class `X` satisfies the requirements of a bulk one-way executor if `X` satisfies
-either the `OneWayExecutor` or `TwoWayExecutor` requirements and the expressions of Table
-\ref{bulk_one_way_executor_requirements} are valid and have the indicated semantics.
-
-Table: (Bulk one-way executor requirements) \label{bulk_one_way_executor_requirements}
-
-| Expression | Return Type | Operational semantics | Assertion/note/ pre-/post-condition |
-|------------|-----------|------------------------|------------------------|
-| `x.bulk_`- `execute(f, n, sf)` | `void` | Creates a group of execution agents of shape `n` which invoke `f(i, s)`. <br/>This group of execution agents shall fulfill the forward progress requirements of `executor_execution_`- `category_t<X>` | Effects: invokes `sf()` on an unspecified execution agent. |
-
->>>>>>> 0318e224
 ### `BulkTwoWayExecutor` requirements
 
 The `BulkTwoWayExecutor` requirements form the basis of the bulk two-way executor concept.
