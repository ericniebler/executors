--- conflicted
+++ resolved
@@ -391,16 +391,6 @@
   friend executor prefer(const executor& e, bulk_unsequenced_execution_t) { return e.get_impl() ? e.get_impl()->executor_prefer(bulk_unsequenced_execution) : e.get_impl()->clone(); }
   friend executor prefer(const executor& e, new_thread_execution_mapping_t) { return e.get_impl() ? e.get_impl()->executor_prefer(new_thread_execution_mapping) : e.get_impl()->clone(); }
   
-<<<<<<< HEAD
-  template<class Property> auto prefer(const Property& p) const
-    -> typename std::enable_if<execution::has_require_members<executor, Property>::value, executor>::type
-      { return this->require(p); }
-  template<class Property> auto prefer(const Property&) const
-    -> typename std::enable_if<!execution::has_require_members<executor, Property>::value, executor>::type
-      { return *this; }
-
-=======
->>>>>>> 2781f984
   const context_type& context() const noexcept
   {
     return context_;
